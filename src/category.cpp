/*-
 * SPDX-License-Identifier: BSD-2-Clause
 *
 * Copyright (c) 2022 NKI/AVL, Netherlands Cancer Institute
 *
 * Redistribution and use in source and binary forms, with or without
 * modification, are permitted provided that the following conditions are met:
 *
 * 1. Redistributions of source code must retain the above copyright notice, this
 *    list of conditions and the following disclaimer
 * 2. Redistributions in binary form must reproduce the above copyright notice,
 *    this list of conditions and the following disclaimer in the documentation
 *    and/or other materials provided with the distribution.
 *
 * THIS SOFTWARE IS PROVIDED BY THE COPYRIGHT HOLDERS AND CONTRIBUTORS "AS IS" AND
 * ANY EXPRESS OR IMPLIED WARRANTIES, INCLUDING, BUT NOT LIMITED TO, THE IMPLIED
 * WARRANTIES OF MERCHANTABILITY AND FITNESS FOR A PARTICULAR PURPOSE ARE
 * DISCLAIMED. IN NO EVENT SHALL THE COPYRIGHT OWNER OR CONTRIBUTORS BE LIABLE FOR
 * ANY DIRECT, INDIRECT, INCIDENTAL, SPECIAL, EXEMPLARY, OR CONSEQUENTIAL DAMAGES
 * (INCLUDING, BUT NOT LIMITED TO, PROCUREMENT OF SUBSTITUTE GOODS OR SERVICES;
 * LOSS OF USE, DATA, OR PROFITS; OR BUSINESS INTERRUPTION) HOWEVER CAUSED AND
 * ON ANY THEORY OF LIABILITY, WHETHER IN CONTRACT, STRICT LIABILITY, OR TORT
 * (INCLUDING NEGLIGENCE OR OTHERWISE) ARISING IN ANY WAY OUT OF THE USE OF THIS
 * SOFTWARE, EVEN IF ADVISED OF THE POSSIBILITY OF SUCH DAMAGE.
 */

#include "cif++/category.hpp"
#include "cif++/datablock.hpp"
#include "cif++/parser.hpp"
#include "cif++/utilities.hpp"

#include <numeric>
#include <stack>

// TODO: Find out what the rules are exactly for linked items, the current implementation
// is inconsistent. It all depends whether a link is satified if a item taking part in the
// set of linked items is null at one side and not null in the other.

namespace cif
{

const uint32_t kMaxLineLength = 132;

// --------------------------------------------------------------------

class row_comparator
{
  public:
	row_comparator(category &cat)
	{
		auto cv = cat.get_cat_validator();

		for (auto &k : cv->m_keys)
		{
			uint16_t ix = cat.add_item(k);

			auto iv = cv->get_validator_for_item(k);
			if (iv == nullptr)
				throw std::runtime_error("Incomplete dictionary, no Item Validator for Key " + k);

			auto tv = iv->m_type;
			if (tv == nullptr)
				throw std::runtime_error("Incomplete dictionary, no type Validator for Item " + k);

			using namespace std::placeholders;

			m_comparator.emplace_back(ix, std::bind(&type_validator::compare, tv, _1, _2));
		}
	}

	int operator()(const category &cat, const row *a, const row *b) const
	{
		assert(a);
		assert(b);

		row_handle rha(cat, *a);
		row_handle rhb(cat, *b);

		int d = 0;
		for (const auto &[k, f] : m_comparator)
		{
			std::string_view ka = rha[k].text();
			std::string_view kb = rhb[k].text();

			d = f(ka, kb);

			if (d != 0)
				break;
		}

		return d;
	}

	int operator()(const category &cat, const row_initializer &a, const row *b) const
	{
		assert(b);

		row_handle rhb(cat, *b);

		int d = 0;
		auto ai = a.begin();

		for (const auto &[k, f] : m_comparator)
		{
			assert(ai != a.end());

			std::string_view ka = ai->value();
			std::string_view kb = rhb[k].text();

			d = f(ka, kb);

			if (d != 0)
				break;

			++ai;
		}

		return d;
	}

  private:
	using compareFunc = std::function<int(std::string_view, std::string_view)>;
	using key_comparator = std::tuple<uint16_t, compareFunc>;

	std::vector<key_comparator> m_comparator;
};

// --------------------------------------------------------------------
//
//	class to keep an index on the keys of a category. This is a red/black
//	tree implementation.

class category_index
{
  public:
	category_index(category &cat);

	~category_index()
	{
		delete m_root;
	}

	row *find(const category &cat, row *k) const;
	row *find_by_value(const category &cat, row_initializer k) const;

	void insert(category &cat, row *r);
	void erase(category &cat, row *r);

	// reorder the row's and returns new head and tail
	std::tuple<row *, row *> reorder()
	{
		std::tuple<row *, row *> result = std::make_tuple(nullptr, nullptr);

		if (m_root != nullptr)
		{
			entry *head = find_min(m_root);
			entry *tail = reorder(m_root);

			tail->m_row->m_next = nullptr;

			result = std::make_tuple(head->m_row, tail->m_row);
		}

		return result;
	}

	size_t size() const;
	//	bool isValid() const;

  private:
	struct entry
	{
		entry(row *r)
			: m_row(r)
			, m_left(nullptr)
			, m_right(nullptr)
			, m_red(true)
		{
		}

		~entry()
		{
			delete m_left;
			delete m_right;
		}

		row *m_row;
		entry *m_left;
		entry *m_right;
		bool m_red;
	};

	entry *insert(category &cat, entry *h, row *v);
	entry *erase(category &cat, entry *h, row *k);

	//	void validate(entry* h, bool isParentRed, uint32_t blackDepth, uint32_t& minBlack, uint32_t& maxBlack) const;

	entry *rotateLeft(entry *h)
	{
		entry *x = h->m_right;
		h->m_right = x->m_left;
		x->m_left = h;
		x->m_red = h->m_red;
		h->m_red = true;
		return x;
	}

	entry *rotateRight(entry *h)
	{
		entry *x = h->m_left;
		h->m_left = x->m_right;
		x->m_right = h;
		x->m_red = h->m_red;
		h->m_red = true;
		return x;
	}

	void flipColour(entry *h)
	{
		h->m_red = not h->m_red;

		if (h->m_left != nullptr)
			h->m_left->m_red = not h->m_left->m_red;

		if (h->m_right != nullptr)
			h->m_right->m_red = not h->m_right->m_red;
	}

	constexpr bool is_red(entry *h) const
	{
		return h != nullptr and h->m_red;
	}

	entry *move_red_left(entry *h)
	{
		flipColour(h);

		if (h->m_right != nullptr and is_red(h->m_right->m_left))
		{
			h->m_right = rotateRight(h->m_right);
			h = rotateLeft(h);
			flipColour(h);
		}

		return h;
	}

	entry *move_red_right(entry *h)
	{
		flipColour(h);

		if (h->m_left != nullptr and is_red(h->m_left->m_left))
		{
			h = rotateRight(h);
			flipColour(h);
		}

		return h;
	}

	entry *fix_up(entry *h)
	{
		if (is_red(h->m_right))
			h = rotateLeft(h);

		if (is_red(h->m_left) and is_red(h->m_left->m_left))
			h = rotateRight(h);

		if (is_red(h->m_left) and is_red(h->m_right))
			flipColour(h);

		return h;
	}

	entry *find_min(entry *h)
	{
		while (h->m_left != nullptr)
			h = h->m_left;

		return h;
	}

	entry *erase_min(entry *h)
	{
		if (h->m_left == nullptr)
		{
			delete h;
			h = nullptr;
		}
		else
		{
			if (not is_red(h->m_left) and not is_red(h->m_left->m_left))
				h = move_red_left(h);

			h->m_left = erase_min(h->m_left);

			h = fix_up(h);
		}

		return h;
	}

	// Fix m_next items for rows in order of this index
	entry *reorder(entry *e)
	{
		auto result = e;

		if (e->m_left != nullptr)
		{
			auto l = reorder(e->m_left);
			l->m_row->m_next = e->m_row;
		}

		if (e->m_right != nullptr)
		{
			auto mr = find_min(e->m_right);
			e->m_row->m_next = mr->m_row;

			result = reorder(e->m_right);
		}

		return result;
	}

	row_comparator m_row_comparator;
	entry *m_root;
};

category_index::category_index(category &cat)
	: m_row_comparator(cat)
	, m_root(nullptr)
{
	for (auto r : cat)
		insert(cat, r.get_row());
}

row *category_index::find(const category &cat, row *k) const
{
	const entry *r = m_root;
	while (r != nullptr)
	{
		int d = m_row_comparator(cat, k, r->m_row);
		if (d < 0)
			r = r->m_left;
		else if (d > 0)
			r = r->m_right;
		else
			break;
	}

	return r ? r->m_row : nullptr;
}

row *category_index::find_by_value(const category &cat, row_initializer k) const
{
	// sort the values in k first

	row_initializer k2;
	for (auto &f : cat.key_item_indices())
	{
		auto fld = cat.get_item_name(f);

		auto ki = find_if(k.begin(), k.end(), [&fld](auto &i)
			{ return i.name() == fld; });
		if (ki == k.end())
			k2.emplace_back(fld, "");
		else
			k2.emplace_back(*ki);
	}

	const entry *r = m_root;
	while (r != nullptr)
	{
		int d = m_row_comparator(cat, k2, r->m_row);
		if (d < 0)
			r = r->m_left;
		else if (d > 0)
			r = r->m_right;
		else
			break;
	}

	return r ? r->m_row : nullptr;
}

void category_index::insert(category &cat, row *k)
{
	m_root = insert(cat, m_root, k);
	m_root->m_red = false;
}

category_index::entry *category_index::insert(category &cat, entry *h, row *v)
{
	if (h == nullptr)
		return new entry(v);

	int d = m_row_comparator(cat, v, h->m_row);
	if (d < 0)
		h->m_left = insert(cat, h->m_left, v);
	else if (d > 0)
		h->m_right = insert(cat, h->m_right, v);
	else
	{
		row_handle rh(cat, *v);

		std::ostringstream os;
		for (auto col : cat.key_items())
		{
			if (rh[col])
				os << col << ": " << std::quoted(rh[col].text()) << "; ";
		}

		throw duplicate_key_error("Duplicate Key violation, cat: " + cat.name() + " values: " + os.str());
	}

	if (is_red(h->m_right) and not is_red(h->m_left))
		h = rotateLeft(h);

	if (is_red(h->m_left) and is_red(h->m_left->m_left))
		h = rotateRight(h);

	if (is_red(h->m_left) and is_red(h->m_right))
		flipColour(h);

	return h;
}

void category_index::erase(category &cat, row *k)
{
	assert(find(cat, k) == k);

	m_root = erase(cat, m_root, k);
	if (m_root != nullptr)
		m_root->m_red = false;
}

category_index::entry *category_index::erase(category &cat, entry *h, row *k)
{
	if (m_row_comparator(cat, k, h->m_row) < 0)
	{
		if (h->m_left != nullptr)
		{
			if (not is_red(h->m_left) and not is_red(h->m_left->m_left))
				h = move_red_left(h);

			h->m_left = erase(cat, h->m_left, k);
		}
	}
	else
	{
		if (is_red(h->m_left))
			h = rotateRight(h);

		if (m_row_comparator(cat, k, h->m_row) == 0 and h->m_right == nullptr)
		{
			delete h;
			return nullptr;
		}

		if (h->m_right != nullptr)
		{
			if (not is_red(h->m_right) and not is_red(h->m_right->m_left))
				h = move_red_right(h);

			if (m_row_comparator(cat, k, h->m_row) == 0)
			{
				h->m_row = find_min(h->m_right)->m_row;
				h->m_right = erase_min(h->m_right);
			}
			else
				h->m_right = erase(cat, h->m_right, k);
		}
	}

	return fix_up(h);
}

size_t category_index::size() const
{
	std::stack<entry *> s;
	s.push(m_root);

	size_t result = 0;

	while (not s.empty())
	{
		entry *e = s.top();
		s.pop();

		if (e == nullptr)
			continue;

		++result;

		s.push(e->m_left);
		s.push(e->m_right);
	}

	return result;
}

// --------------------------------------------------------------------

category::category(std::string_view name)
	: m_name(name)
{
}

category::category(const category &rhs)
	: m_name(rhs.m_name)
	, m_items(rhs.m_items)
	, m_cascade(rhs.m_cascade)
{
	for (auto r = rhs.m_head; r != nullptr; r = r->m_next)
		insert_impl(end(), clone_row(*r));

	m_validator = rhs.m_validator;
	m_cat_validator = rhs.m_cat_validator;

	if (m_cat_validator != nullptr and m_index == nullptr)
		m_index = new category_index(*this);
}

<<<<<<< HEAD
category::category(category &&rhs)
	: m_name(std::move(rhs.m_name))
	, m_items(std::move(rhs.m_items))
	, m_validator(rhs.m_validator)
	, m_cat_validator(rhs.m_cat_validator)
	, m_parent_links(std::move(rhs.m_parent_links))
	, m_child_links(std::move(rhs.m_child_links))
	, m_cascade(rhs.m_cascade)
	, m_index(rhs.m_index)
	, m_head(rhs.m_head)
	, m_tail(rhs.m_tail)
=======
void swap(category &a, category &b) noexcept
>>>>>>> dc77729f
{
	std::swap(a.m_name, b.m_name);
	std::swap(a.m_items, b.m_items);
	std::swap(a.m_validator, b.m_validator);
	std::swap(a.m_cat_validator, b.m_cat_validator);
	std::swap(a.m_parent_links, b.m_parent_links);
	std::swap(a.m_child_links, b.m_child_links);
	std::swap(a.m_cascade, b.m_cascade);
	std::swap(a.m_index, b.m_index);
	std::swap(a.m_head, b.m_head);
	std::swap(a.m_tail, b.m_tail);
}

category::~category()
{
<<<<<<< HEAD
	if (this != &rhs)
	{
		if (not empty())
			clear();

		m_name = rhs.m_name;
		m_items = rhs.m_items;
		m_cascade = rhs.m_cascade;
=======
	clear();
}
>>>>>>> dc77729f

// --------------------------------------------------------------------

void category::remove_item(std::string_view item_name)
{
	for (size_t ix = 0; ix < m_items.size(); ++ix)
	{
		if (not iequals(item_name, m_items[ix].m_name))
			continue;

		for (row *r = m_head; r != nullptr; r = r->m_next)
		{
			if (r->size() > ix)
				r->erase(r->begin() + ix);
		}

		m_items.erase(m_items.begin() + ix);

		break;
	}
}

void category::rename_item(std::string_view from_name, std::string_view to_name)
{
	for (size_t ix = 0; ix < m_items.size(); ++ix)
	{
<<<<<<< HEAD
		m_name = std::move(rhs.m_name);
		m_items = std::move(rhs.m_items);
		m_cascade = rhs.m_cascade;
		m_validator = rhs.m_validator;
		m_cat_validator = rhs.m_cat_validator;
		m_parent_links = rhs.m_parent_links;
		m_child_links = rhs.m_child_links;

		std::swap(m_index, rhs.m_index);
		std::swap(m_head, rhs.m_head);
		std::swap(m_tail, rhs.m_tail);
	}
=======
		if (not iequals(from_name, m_items[ix].m_name))
			continue;
>>>>>>> dc77729f

		m_items[ix].m_name = to_name;
		m_items[ix].m_validator = m_cat_validator ? m_cat_validator->get_validator_for_item(to_name) : nullptr;

		break;
	}
}

<<<<<<< HEAD
// --------------------------------------------------------------------

void category::remove_item(std::string_view item_name)
{
	for (size_t ix = 0; ix < m_items.size(); ++ix)
	{
		if (not iequals(item_name, m_items[ix].m_name))
			continue;

		for (row *r = m_head; r != nullptr; r = r->m_next)
		{
			if (r->size() > ix)
				r->erase(r->begin() + ix);
		}

		m_items.erase(m_items.begin() + ix);

		break;
	}
}

void category::rename_item(std::string_view from_name, std::string_view to_name)
{
	for (size_t ix = 0; ix < m_items.size(); ++ix)
	{
		if (not iequals(from_name, m_items[ix].m_name))
			continue;

		m_items[ix].m_name = to_name;
		m_items[ix].m_validator = m_cat_validator ? m_cat_validator->get_validator_for_item(to_name) : nullptr;

		break;
	}
}

=======
>>>>>>> dc77729f
iset category::get_items() const
{
	iset result;

	for (auto &col : m_items)
		result.insert(col.m_name);

	return result;
}

iset category::key_items() const
{
	if (m_validator == nullptr)
		throw std::runtime_error("No Validator specified");

	if (m_cat_validator == nullptr)
		throw validation_exception(validation_error::undefined_category);

	iset result;
	for (auto &iv : m_cat_validator->m_item_validators)
		result.insert(iv.m_item_name);

	return result;
}

std::set<uint16_t> category::key_item_indices() const
{
	if (m_validator == nullptr)
		throw std::runtime_error("No Validator specified");

	if (m_cat_validator == nullptr)
		throw validation_exception(validation_error::undefined_category);

	std::set<uint16_t> result;
	for (auto &k : m_cat_validator->m_keys)
		result.insert(get_item_ix(k));

	return result;
}

// --------------------------------------------------------------------

void category::set_validator(const validator *v, datablock &db)
{
	m_validator = v;

	if (m_index != nullptr)
	{
		delete m_index;
		m_index = nullptr;
	}

	if (m_validator != nullptr)
	{
		m_cat_validator = m_validator->get_validator_for_category(m_name);

		if (m_cat_validator != nullptr)
		{
			std::set<std::string> missing;

			if (not empty())
			{
				std::vector<uint16_t> kix;
				for (auto k : m_cat_validator->m_keys)
				{
					kix.push_back(get_item_ix(k));
					if (kix.back() >= m_items.size())
						missing.insert(k);
				}
			}

			if (missing.empty())
				m_index = new category_index(*this);
			else
			{
				std::ostringstream msg;
				msg << "Cannot construct index since the key item" << (missing.size() > 1 ? "s" : "") << " "
					<< cif::join(missing, ", ") << " in " << m_name << " " << (missing.size() == 1 ? "is" : "are") << " missing\n";
				throw missing_key_error(msg.str(), *missing.begin());
			}
		}
	}
	else
		m_cat_validator = nullptr;

	for (auto &&[item, cv] : m_items)
		cv = m_cat_validator ? m_cat_validator->get_validator_for_item(item) : nullptr;

	update_links(db);
}

void category::update_links(datablock &db)
{
	m_child_links.clear();
	m_parent_links.clear();

	if (m_validator != nullptr)
	{
		for (auto link : m_validator->get_links_for_parent(m_name))
		{
			auto childCat = db.get(link->m_child_category);
			if (childCat == nullptr)
				continue;
			m_child_links.emplace_back(childCat, link);
		}

		for (auto link : m_validator->get_links_for_child(m_name))
		{
			auto parentCat = db.get(link->m_parent_category);
			if (parentCat == nullptr)
				continue;
			m_parent_links.emplace_back(parentCat, link);
		}
	}
}

bool category::is_valid() const
{
	bool result = true;

	if (m_validator == nullptr)
		throw std::runtime_error("no Validator specified");

	if (empty())
	{
		if (VERBOSE > 2)
			std::cerr << "Skipping validation of empty category " << m_name << '\n';
		return true;
	}

	if (m_cat_validator == nullptr)
	{
		m_validator->report_error(validation_error::undefined_category, m_name, {}, false);
		return false;
	}

	auto mandatory = m_cat_validator->m_mandatory_items;

	for (auto &col : m_items)
	{
		auto iv = m_cat_validator->get_validator_for_item(col.m_name);
		if (iv == nullptr)
		{
			m_validator->report_error(validation_error::unknown_item, col.m_name, m_name, false);
			result = false;
		}

		// col.m_validator = iv;
		if (col.m_validator != iv)
			m_validator->report_error(validation_error::incorrect_item_validator, true);

		mandatory.erase(col.m_name);
	}

	if (not mandatory.empty())
	{
		m_validator->report_error(validation_error::missing_mandatory_items, m_name, join(mandatory, ", "), false);
		result = false;
	}

	if (m_cat_validator->m_keys.empty() == false and m_index == nullptr)
	{
		std::set<std::string> missing;

		for (auto k : m_cat_validator->m_keys)
		{
			if (get_item_ix(k) >= m_items.size())
				missing.insert(k);
		}

		m_validator->report_error(validation_error::missing_key_items, m_name, join(missing, ", "), false);
		result = false;
	}

	// #if not defined(NDEBUG)
	// 	// check index?
	// 	if (m_index)
	// 	{
	// 		if (m_index->size() != size())
	// 			m_validator->report_error("size of index is not equal to size of category " + m_name, true);

	// 		// m_index->validate();
	// 		for (auto r : *this)
	// 		{
	// 			auto p = r.get_row();
	// 			if (m_index->find(*this, p) != p)
	// 				m_validator->report_error("Key not found in index for category " + m_name, true);
	// 		}
	// 	}
	// #endif

	// validate all values
	mandatory = m_cat_validator->m_mandatory_items;

	for (auto ri = m_head; ri != nullptr; ri = ri->m_next)
	{
		for (uint16_t cix = 0; cix < m_items.size(); ++cix)
		{
			bool seen = false;
			auto iv = m_items[cix].m_validator;

			if (iv == nullptr)
			{
				// no need to report, should have been reported already above
				result = false;
				continue;
			}

			auto vi = ri->get(cix);
			if (vi != nullptr)
			{
				seen = true;
				std::error_code ec;

				iv->validate_value(vi->text(), ec);

				if (ec != std::errc())
				{
					m_validator->report_error(ec, m_name, m_items[cix].m_name, false);
					continue;
				}
			}

			if (seen or ri != m_head)
				continue;

			if (iv != nullptr and iv->m_mandatory)
			{
				m_validator->report_error(validation_error::missing_mandatory_items, m_name, m_items[cix].m_name, false);
				result = false;
			}
		}
	}

	return result;
}

bool category::validate_links() const
{
	if (not m_validator)
		return false;

	bool result = true;

	for (auto &link : m_parent_links)
	{
		auto parent = link.linked;

		if (parent == nullptr)
			continue;

		// this particular case should be skipped, that's because it is wrong:
		// there are atoms that are not part of a polymer, and thus will have no
		// parent in that category.
		if (name() == "atom_site" and (parent->name() == "pdbx_poly_seq_scheme" or parent->name() == "entity_poly_seq"))
			continue;

		size_t missing = 0;
		category first_missing_rows(name());

		for (auto r : *this)
		{
			auto cond = get_parents_condition(r, *parent);
			if (not cond)
				continue;
			if (not parent->contains(std::move(cond)))
			{
				++missing;
				if (VERBOSE and first_missing_rows.size() < 5)
					first_missing_rows.emplace(r);
			}
		}

		if (missing)
		{
			result = false;

			std::cerr << "Links for " << link.v->m_link_group_label << " are incomplete\n"
					  << "  There are " << missing << " items in " << m_name << " that don't have matching parent items in " << parent->m_name << '\n';

			if (VERBOSE)
			{
				std::cerr << "showing first " << first_missing_rows.size() << " rows\n"
						  << '\n';

				first_missing_rows.write(std::cerr, link.v->m_child_keys, false);

				std::cerr << '\n';
			}
		}
	}

	return result;
}

// --------------------------------------------------------------------

row_handle category::operator[](const key_type &key)
{
	row_handle result{};

	if (not empty())
	{
		if (m_index == nullptr)
			throw std::logic_error("Category " + m_name + " does not have an index");

		auto row = m_index->find_by_value(*this, key);
		if (row != nullptr)
			result = { *this, *row };
	}

	return result;
}

// --------------------------------------------------------------------

condition category::get_parents_condition(row_handle rh, const category &parentCat) const
{
	if (m_validator == nullptr or m_cat_validator == nullptr)
		throw std::runtime_error("No validator known for category " + m_name);

	condition result;

	auto links = m_validator->get_links_for_child(m_name);
	links.erase(remove_if(links.begin(), links.end(), [n = parentCat.m_name](auto &l)
					{ return l->m_parent_category != n; }),
		links.end());

	if (not links.empty())
	{
		for (auto &link : links)
		{
			condition cond;

			for (size_t ix = 0; ix < link->m_child_keys.size(); ++ix)
			{
				auto childValue = rh[link->m_child_keys[ix]];

				if (childValue.empty())
					continue;

				cond = std::move(cond) and key(link->m_parent_keys[ix]) == childValue.text();
			}

			result = std::move(result) or std::move(cond);
		}
	}
	else if (cif::VERBOSE > 0)
		std::cerr << "warning: no child to parent links were found for child " << parentCat.name() << " and parent " << name() << '\n';

	return result;
}

condition category::get_children_condition(row_handle rh, const category &childCat) const
{
	if (m_validator == nullptr or m_cat_validator == nullptr)
		throw std::runtime_error("No validator known for category " + m_name);

	condition result;

	iset mandatoryChildItems;
	auto childCatValidator = m_validator->get_validator_for_category(childCat.name());
	if (childCatValidator != nullptr)
		mandatoryChildItems = childCatValidator->m_mandatory_items;

	auto links = m_validator->get_links_for_parent(m_name);
	links.erase(remove_if(links.begin(), links.end(), [n = childCat.m_name](auto &l)
					{ return l->m_child_category != n; }),
		links.end());

	if (not links.empty())
	{
		for (auto &link : links)
		{
			condition cond;

			for (size_t ix = 0; ix < link->m_parent_keys.size(); ++ix)
			{
				auto childKey = link->m_child_keys[ix];
				auto parentKey = link->m_parent_keys[ix];

				auto parentValue = rh[parentKey];

				if (parentValue.empty())
					cond = std::move(cond) and key(childKey) == null;
				else if (link->m_parent_keys.size() > 1 and not mandatoryChildItems.contains(childKey))
					cond = std::move(cond) and (key(childKey) == parentValue.text() or key(childKey) == null);
				else
					cond = std::move(cond) and key(childKey) == parentValue.text();
			}

			result = std::move(result) or std::move(cond);
		}
	}
	else if (cif::VERBOSE > 0)
		std::cerr << "warning: no parent to child links were found for parent " << name() << " and child " << childCat.name() << '\n';

	return result;
}

bool category::has_children(row_handle r) const
{
	bool result = false;

	for (auto &&[childCat, link] : m_child_links)
	{
		if (not childCat->contains(get_children_condition(r, *childCat)))
			continue;

		result = true;
		break;
	}

	return result;
}

bool category::has_parents(row_handle r) const
{
	bool result = false;

	for (auto &&[parentCat, link] : m_parent_links)
	{
		if (not parentCat->contains(get_parents_condition(r, *parentCat)))
			continue;

		result = true;
		break;
	}

	return result;
}

std::vector<row_handle> category::get_children(row_handle r, const category &childCat) const
{
	if (m_validator == nullptr or m_cat_validator == nullptr)
		throw std::runtime_error("No validator known for category " + m_name);

	std::vector<row_handle> result;

	for (auto child : childCat.find(get_children_condition(r, childCat)))
	{
		if (std::find(result.begin(), result.end(), child) == result.end())
			result.push_back(child);
	}

	return result;
}

std::vector<row_handle> category::get_parents(row_handle r, const category &parentCat) const
{
	assert(m_validator != nullptr);
	assert(m_cat_validator != nullptr);

	std::vector<row_handle> result;

	for (auto parent : parentCat.find(get_parents_condition(r, parentCat)))
	{
		if (std::find(result.begin(), result.end(), parent) == result.end())
			result.push_back(parent);
	}

	return result;
}

std::vector<row_handle> category::get_linked(row_handle r, const category &cat) const
{
	std::vector<row_handle> result = get_children(r, cat);
	if (result.empty())
		result = get_parents(r, cat);
	return result;
}

// --------------------------------------------------------------------

category::iterator category::erase(iterator pos)
{
	row_handle rh = *pos;
	row *r = rh.get_row();
	iterator result = ++pos;

	if (m_head == nullptr)
		throw std::runtime_error("erase");

	if (m_index != nullptr)
		m_index->erase(*this, r);

	if (r == m_head)
	{
		m_head = m_head->m_next;
		r->m_next = nullptr;
	}
	else
	{
		for (auto pi = m_head; pi != nullptr; pi = pi->m_next)
		{
			if (pi->m_next == r)
			{
				pi->m_next = r->m_next;
				r->m_next = nullptr;
				break;
			}
		}
	}

	// links are created based on the _pdbx_item_linked_group_list entries
	// in mmcif_pdbx.dic dictionary.
	//
	// For each link group in _pdbx_item_linked_group_list
	// a set of keys from one category is mapped to another.
	// If all values in a child are the same as the specified parent ones
	// the child is removed as well, recursively of course.

	if (m_validator != nullptr)
	{
		for (auto &&[childCat, link] : m_child_links)
			childCat->erase_orphans(get_children_condition(rh, *childCat), *this);
	}

	delete_row(r);

	// reset mTail, if needed
	if (r == m_tail)
	{
		m_tail = m_head;
		if (m_tail != nullptr)
			while (m_tail->m_next != nullptr)
				m_tail = m_tail->m_next;
	}

	return result;
}

template <typename T>
class save_value
{
  public:
	save_value(T &v, const T nv = {})
		: m_v(v)
		, m_sv(std::exchange(m_v, nv))
	{
	}

	~save_value()
	{
		m_v = m_sv;
	}

  private:
	T &m_v;
	const T m_sv;
};

size_t category::erase(condition &&cond)
{
	return erase(std::move(cond), {});
}

size_t category::erase(condition &&cond, std::function<void(row_handle)> &&visit)
{
	size_t result = 0;

	cond.prepare(*this);

	std::map<category *, condition> potential_orphans;

	auto ri = begin();
	while (ri != end())
	{
		if (cond(*ri))
		{
			if (visit)
				visit(*ri);

			for (auto &&[childCat, link] : m_child_links)
			{
				auto ccond = get_children_condition(*ri, *childCat);
				if (not ccond)
					continue;
				potential_orphans[childCat] = std::move(potential_orphans[childCat]) or std::move(ccond);
			}

			save_value sv(m_validator);

			ri = erase(ri);
			++result;
		}
		else
			++ri;
	}

	for (auto &&[childCat, condition] : potential_orphans)
		childCat->erase_orphans(std::move(condition), *this);

	return result;
}

void category::clear()
{
	auto i = m_head;
	while (i != nullptr)
	{
		auto t = i;
		i = i->m_next;
		delete_row(t);
	}

	m_head = m_tail = nullptr;

	delete m_index;
	m_index = nullptr;
}

void category::erase_orphans(condition &&cond, category &parent)
{
	std::vector<row *> remove;

	cond.prepare(*this);

	for (auto r : *this)
	{
		if (not cond(r))
			continue;

		if (parent.contains(get_parents_condition(r, parent)))
			continue;

		if (VERBOSE > 1)
		{
			category c(m_name);
			c.emplace(r);
			std::cerr << "Removing orphaned record: \n"
					  << c << '\n'
					  << '\n';
		}

		remove.emplace_back(r.m_row);
	}

	for (auto r : remove)
		erase(iterator(*this, r));
}

std::string category::get_unique_id(std::function<std::string(int)> generator)
{
	using namespace cif::literals;

	// calling size() often is a waste of resources
	if (m_last_unique_num == 0)
		m_last_unique_num = static_cast<uint32_t>(size());

	std::string result = generator(static_cast<int>(m_last_unique_num++));

	std::string id_name = "id";
	if (m_cat_validator != nullptr and m_cat_validator->m_keys.size() == 1)
	{
		id_name = m_cat_validator->m_keys.front();

		if (m_index == nullptr and m_cat_validator != nullptr)
			m_index = new category_index(*this);

		for (;;)
		{
			if (m_index->find_by_value(*this, { { id_name, result } }) == nullptr)
				break;
			result = generator(static_cast<int>(m_last_unique_num++));
		}
	}
	else
	{
		for (;;)
		{
			if (not contains(key(id_name) == result))
				break;

			result = generator(static_cast<int>(m_last_unique_num++));
		}
	}

	return result;
}

std::string category::get_unique_value(std::string_view item_name)
{
	std::string result;

	if (m_validator and m_cat_validator)
	{
		auto iv = m_cat_validator->get_validator_for_item(item_name);

		if (iv and iv->m_type and iv->m_type->m_primitive_type == DDL_PrimitiveType::Numb)
		{
			uint64_t v = find_max<uint64_t>(item_name);
			result = std::to_string(v + 1);
		}
	}

	if (result.empty())
	{
		// brain-dead implementation
		for (size_t ix = 0; ix < size(); ++ix)
		{
			// result = m_name + "-" + std::to_string(ix);
			result = cif_id_for_number(ix);
			if (not contains(key(item_name) == result))
				break;
		}
	}

	return result;
}

void category::update_value(const std::vector<row_handle> &rows, std::string_view item_name,
	value_provider_type &&value_provider)
{
	using namespace std::literals;

	if (rows.empty())
		return;

	auto colIx = get_item_ix(item_name);
	if (colIx >= m_items.size())
		throw validation_exception(validation_error::unknown_item, m_name, item_name);

	auto &col = m_items[colIx];

	// this is expensive, but better throw early on
	// check the value
	if (col.m_validator)
	{
		for (auto row : rows)
		{
			std::string value{ value_provider(row[item_name].text()) };

			std::error_code ec;
			col.m_validator->validate_value(value, ec);
			if (ec)
				throw validation_exception(ec, m_name, item_name);
		}
	}

	// update and see if we need to update any child categories that depend on this value
	for (auto parent : rows)
	{
		std::string oldValue{ parent[item_name].text() };
		std::string value{ value_provider(oldValue) };

		parent.assign(colIx, value, false);

		for (auto &&[childCat, linked] : m_child_links)
		{
			if (std::find(linked->m_parent_keys.begin(), linked->m_parent_keys.end(), item_name) == linked->m_parent_keys.end())
				continue;

			condition cond;
			std::string childItemName;

			for (size_t ix = 0; ix < linked->m_parent_keys.size(); ++ix)
			{
				std::string pk = linked->m_parent_keys[ix];
				std::string ck = linked->m_child_keys[ix];

				if (pk == item_name)
				{
					childItemName = ck;
					cond = std::move(cond) && key(ck) == oldValue;
				}
				else
					cond = std::move(cond) && key(ck) == parent[pk].text();
			}

			auto children = childCat->find(std::move(cond));
			if (children.empty())
				continue;

			std::vector<row_handle> child_rows;
			std::copy(children.begin(), children.end(), std::back_inserter(child_rows));

			// now be careful. If we search back from child to parent and still find a valid parent row
			// we cannot simply rename the child but will have to create a new child. Unless that new
			// child already exists of course.

			std::vector<row_handle> process;

			for (auto child : child_rows)
			{
				condition cond_c;

				for (size_t ix = 0; ix < linked->m_parent_keys.size(); ++ix)
				{
					std::string pk = linked->m_parent_keys[ix];
					std::string ck = linked->m_child_keys[ix];

					cond_c = std::move(cond_c) && key(pk) == child[ck].text();
				}

				auto parents = find(std::move(cond_c));
				if (parents.empty())
				{
					process.push_back(child);
					continue;
				}

				// oops, we need to split this child, unless a row already exists for the new value
				condition check;

				for (size_t ix = 0; ix < linked->m_parent_keys.size(); ++ix)
				{
					std::string pk = linked->m_parent_keys[ix];
					std::string ck = linked->m_child_keys[ix];

					if (pk == item_name)
						check = std::move(check) && key(ck) == value;
					else
						check = std::move(check) && key(ck) == parent[pk].text();
				}

				if (childCat->contains(std::move(check))) // phew..., narrow escape
					continue;

				// create the actual copy, if we can...
				if (childCat->m_cat_validator != nullptr and childCat->m_cat_validator->m_keys.size() == 1)
				{
					auto copy = childCat->create_copy(child);
					if (copy != child)
					{
						process.push_back(child);
						continue;
					}
				}

				// cannot update this...
				if (cif::VERBOSE > 0)
					std::cerr << "Cannot update child " << childCat->m_name << "." << childItemName << " with value " << value << '\n';
			}

			// finally, update the children
			if (not process.empty())
				childCat->update_value(process, childItemName, value);
		}
	}
}

void category::update_value(row *row, uint16_t item, std::string_view value, bool updateLinked, bool validate)
{
	// make sure we have an index, if possible
	if ((updateLinked or validate) and m_index == nullptr and m_cat_validator != nullptr)
		m_index = new category_index(*this);

	auto &col = m_items[item];

	std::string_view oldValue;

	auto ival = row->get(item);
	if (ival != nullptr)
		oldValue = ival->text();

	if (value == oldValue) // no need to update
		return;

	std::string oldStrValue{ oldValue };

	// check the value
	if (col.m_validator and validate)
		col.m_validator->operator()(value);

	// If the item is part of the Key for this category, remove it from the index
	// before updating

	bool reinsert = false;
	if (updateLinked and // an update of an Item's value
		m_index != nullptr and key_item_indices().count(item))
	{
		reinsert = m_index->find(*this, row);
		if (reinsert)
			m_index->erase(*this, row);
	}

	// first remove old value with cix
	if (ival != nullptr)
		row->remove(item);

	if (not value.empty())
		row->append(item, { value });

	if (reinsert and m_index != nullptr)
		m_index->insert(*this, row);

	// see if we need to update any child categories that depend on this value
	auto iv = col.m_validator;
	if (updateLinked and iv != nullptr /*and m_cascade*/)
	{
		row_handle rh(*this, *row);

		for (auto &&[childCat, linked] : m_child_links)
		{
			if (std::find(linked->m_parent_keys.begin(), linked->m_parent_keys.end(), iv->m_item_name) == linked->m_parent_keys.end())
				continue;

			condition cond;
			std::string childItemName;

			for (size_t ix = 0; ix < linked->m_parent_keys.size(); ++ix)
			{
				std::string pk = linked->m_parent_keys[ix];
				std::string ck = linked->m_child_keys[ix];

				// TODO: add code to *NOT* test mandatory items for Empty

				if (pk == iv->m_item_name)
				{
					childItemName = ck;
					cond = std::move(cond) and key(ck) == oldStrValue;
				}
				else
				{
					std::string_view pk_value = rh[pk].text();
					if (pk_value.empty())
						cond = std::move(cond) and key(ck) == null;
					else
						cond = std::move(cond) and ((key(ck) == pk_value) or key(ck) == null);
				}
			}

			auto rows = childCat->find(std::move(cond));
			if (rows.empty())
				continue;

			// if (cif::VERBOSE > 2)
			// {
			// 	std::cerr << "Parent: " << linked->mParentcategory << " Child: " << linked->m_child_category << '\n'
			// 			  << cond << '\n';
			// }

			// Now, suppose there are already rows in child that conform to the new value,
			// we then skip this rename

			condition cond_n;

			for (size_t ix = 0; ix < linked->m_parent_keys.size(); ++ix)
			{
				std::string pk = linked->m_parent_keys[ix];
				std::string ck = linked->m_child_keys[ix];

				if (pk == iv->m_item_name)
					cond_n = std::move(cond_n) and key(ck) == value;
				else
				{
					std::string_view pk_value = rh[pk].text();
					if (pk_value.empty())
						cond_n = std::move(cond_n) and key(ck) == null;
					else
						cond_n = std::move(cond_n) and key(ck) == pk_value;
				}
			}

			auto rows_n = childCat->find(std::move(cond_n));
			if (not rows_n.empty())
			{
				if (cif::VERBOSE > 0)
					std::cerr << "Will not rename in child category since there are already rows that link to the parent\n";

				continue;
			}

			for (auto cr : rows)
				cr.assign(childItemName, value, false);
		}
	}
}

row *category::clone_row(const row &r)
{
	row *result = create_row();

	try
	{
		for (uint16_t ix = 0; ix < r.size(); ++ix)
		{
			auto &i = r[ix];
			if (not i)
				continue;

			result->append(ix, { i.text() });
		}
	}
	catch (...)
	{
		delete_row(result);
		throw;
	}

	return result;
}

void category::delete_row(row *r)
{
	if (r != nullptr)
	{
		row_allocator_type ra(get_allocator());
		row_allocator_traits::destroy(ra, r);
		row_allocator_traits::deallocate(ra, r, 1);
	}
}

row_handle category::create_copy(row_handle r)
{
	// copy the values
	std::vector<item> items;

	for (uint16_t ix = 0; ix < r.m_row->size(); ++ix)
	{
		auto i = r.m_row->get(ix);
		if (i != nullptr)
			items.emplace_back(m_items[ix].m_name, i->text());
	}

	if (m_cat_validator and m_cat_validator->m_keys.size() == 1)
	{
		auto key = m_cat_validator->m_keys.front();
		auto kv = m_cat_validator->get_validator_for_item(key);

		for (auto &item : items)
		{
			if (item.name() != key)
				continue;

			if (kv->m_type->m_primitive_type == DDL_PrimitiveType::Numb)
				item.value(get_unique_id(""));
			else
				item.value(get_unique_id(m_name + "_id_"));
			break;
		}
	}

	return emplace(items.begin(), items.end());
}

// proxy methods for every insertion
category::iterator category::insert_impl(const_iterator pos, row *n)
{
	if (m_index == nullptr and m_cat_validator != nullptr)
		m_index = new category_index(*this);

	assert(n != nullptr);
	assert(n->m_next == nullptr);

	if (n == nullptr)
		throw std::runtime_error("Invalid pointer passed to insert");

	// #ifndef NDEBUG
	// 	if (m_validator)
	// 		is_valid();
	// #endif

	try
	{
		// First, make sure all mandatory items are supplied
		if (m_cat_validator != nullptr)
		{
			for (uint16_t ix = 0; ix < static_cast<uint16_t>(m_items.size()); ++ix)
			{
				const auto &[item, iv] = m_items[ix];

				if (iv == nullptr)
					continue;

				bool seen = false;

				auto i = n->get(ix);
				if (i != nullptr)
				{
					iv->operator()(i->text());
					seen = true;
				}

				if (not seen and iv->m_mandatory)
					throw std::runtime_error("missing mandatory item " + item + " for category " + m_name);
			}
		}

		if (m_index != nullptr)
			m_index->insert(*this, n);

		// insert at end, most often this is the case
		if (pos.m_current.m_row == nullptr)
		{
			if (m_head == nullptr)
				m_tail = m_head = n;
			else
				m_tail = m_tail->m_next = n;
		}
		else
		{
			assert(m_head != nullptr);

			if (pos.m_current.m_row == m_head)
				m_head = n->m_next = m_head;
			else
				n = n->m_next = m_head->m_next;
		}

		return iterator(*this, n);
	}
	catch (const std::exception &e)
	{
		delete_row(n);
		throw;
	}

	// #ifndef NDEBUG
	// 	if (m_validator)
	// 		is_valid();
	// #endif
}

void category::swap_item(uint16_t item_ix, row_handle &a, row_handle &b)
{
	assert(this == a.m_category);
	assert(this == b.m_category);

	auto &ra = *a.m_row;
	auto &rb = *b.m_row;

	std::swap(ra.at(item_ix), rb.at(item_ix));
}

void category::sort(std::function<int(row_handle, row_handle)> f)
{
	if (m_head == nullptr)
		return;

	std::vector<row_handle> rows;
	for (auto itemRow = m_head; itemRow != nullptr; itemRow = itemRow->m_next)
		rows.emplace_back(*this, *itemRow);

	std::stable_sort(rows.begin(), rows.end(),
		[&f](row_handle ia, row_handle ib)
		{
			return f(ia, ib) < 0;
		});

	m_head = rows.front().get_row();
	m_tail = rows.back().get_row();

	auto r = m_head;
	for (size_t i = 1; i < rows.size(); ++i)
		r = r->m_next = rows[i].get_row();
	r->m_next = nullptr;

	assert(r == m_tail);
	assert(size() == rows.size());
}

void category::reorder_by_index()
{
	if (m_index)
		std::tie(m_head, m_tail) = m_index->reorder();
}

namespace detail
{
	size_t write_value(std::ostream &os, std::string_view value, size_t offset, size_t width, bool right_aligned)
	{
		if (value.find('\n') != std::string::npos or width == 0 or value.length() > 132) // write as text item
		{
			if (offset > 0)
				os << '\n';
			os << ';';

			char pc = 0;
			for (auto ch : value)
			{
				if (pc == '\n' and ch == ';')
					os << '\\';
				os << ch;
				pc = ch;
			}

			if (value.back() != '\n')
				os << '\n';
			os << ';' << '\n';
			offset = 0;
		}
		else if (sac_parser::is_unquoted_string(value))
		{
			if (right_aligned)
			{
				if (value.length() < width)
				{
					os << std::string(width - value.length() - 1, ' ');
					offset += width;
				}
				else
					offset += value.length() + 1;
			}

			os << value;

			if (right_aligned)
				os << ' ';
			else
			{
				if (value.length() < width)
				{
					os << std::string(width - value.length(), ' ');
					offset += width;
				}
				else
				{
					os << ' ';
					offset += value.length() + 1;
				}
			}
		}
		else
		{
			bool done = false;
			for (char q : { '\'', '"' })
			{
				auto p = value.find(q); // see if we can use the quote character
				while (p != std::string::npos and sac_parser::is_non_blank(value[p + 1]) and value[p + 1] != q)
					p = value.find(q, p + 1);

				if (p != std::string::npos)
					continue;

				os << q << value << q;

				if (value.length() + 2 < width)
				{
					os << std::string(width - value.length() - 2, ' ');
					offset += width;
				}
				else
				{
					os << ' ';
					offset += value.length() + 1;
				}

				done = true;
				break;
			}

			if (not done)
			{
				if (offset > 0)
					os << '\n';
				os << ';' << value << '\n'
				   << ';' << '\n';
				offset = 0;
			}
		}

		return offset;
	}

} // namespace detail

std::vector<std::string> category::get_item_order() const
{
	std::vector<std::string> result;
	for (auto &c : m_items)
		result.push_back("_" + m_name + "." + c.m_name);
	return result;
}

void category::write(std::ostream &os) const
{
	std::vector<uint16_t> order(m_items.size());
	iota(order.begin(), order.end(), static_cast<uint16_t>(0));
	write(os, order, false);
}

void category::write(std::ostream &os, const std::vector<std::string> &items, bool addMissingItems)
{
	// make sure all items are present
	for (auto &c : items)
		add_item(c);

	std::vector<uint16_t> order;
	order.reserve(m_items.size());

	for (auto &c : items)
		order.push_back(get_item_ix(c));

	if (addMissingItems)
	{
		for (uint16_t i = 0; i < m_items.size(); ++i)
		{
			if (std::find(order.begin(), order.end(), i) == order.end())
				order.push_back(i);
		}
	}

	write(os, order, true);
}

void category::write(std::ostream &os, const std::vector<uint16_t> &order, bool includeEmptyItems) const
{
	if (empty())
		return;

	// If the first Row has a next, we need a loop_
	bool needLoop = (m_head->m_next != nullptr);

	std::vector<bool> right_aligned(m_items.size(), false);

	if (m_cat_validator != nullptr)
	{
		for (auto cix : order)
		{
			auto &col = m_items[cix];
			right_aligned[cix] = col.m_validator != nullptr and
			                     col.m_validator->m_type != nullptr and
			                     col.m_validator->m_type->m_primitive_type == cif::DDL_PrimitiveType::Numb;
		}
	}

	if (needLoop)
	{
		os << "loop_\n";

		std::vector<size_t> itemWidths(m_items.size());

		for (auto cix : order)
		{
			auto &col = m_items[cix];
			os << '_';
			if (not m_name.empty())
				os << m_name << '.';
			os << col.m_name << ' ' << '\n';
			itemWidths[cix] = 2;
		}

		for (auto r = m_head; r != nullptr; r = r->m_next)
		{
			for (uint16_t ix = 0; ix < r->size(); ++ix)
			{
				auto v = r->get(ix);
				if (v == nullptr)
					continue;

				if (v->text().find('\n') == std::string_view::npos)
				{
					size_t l = v->text().length();

					if (not sac_parser::is_unquoted_string(v->text()))
						l += 2;

					if (l > 132)
						continue;

					if (itemWidths[ix] < l + 1)
						itemWidths[ix] = l + 1;
				}
			}
		}

		for (auto r = m_head; r != nullptr; r = r->m_next) // loop over rows
		{
			size_t offset = 0;

			for (uint16_t cix : order)
			{
				size_t w = itemWidths[cix];

				std::string_view s;
				auto iv = r->get(cix);
				if (iv != nullptr)
					s = iv->text();

				if (s.empty())
					s = "?";

				size_t l = s.length();
				if (not sac_parser::is_unquoted_string(s))
					l += 2;
				if (l < w)
					l = w;

				if (offset + l > 132 and offset > 0)
				{
					os << '\n';
					offset = 0;
				}

				offset = detail::write_value(os, s, offset, w, right_aligned[cix]);

				if (offset > 132)
				{
					os << '\n';
					offset = 0;
				}
			}

			if (offset > 0)
				os << '\n';
		}
	}
	else
	{
		// first find the indent level
		size_t l = 0;

		for (auto &col : m_items)
		{
			std::string item_name = '_' + m_name + '.' + col.m_name;

			if (l < item_name.length())
				l = item_name.length();
		}

		l += 3;

		size_t width = 1;

		for (auto cix : order)
		{
			if (not right_aligned[cix])
				continue;

			std::string_view s;
			auto iv = m_head->get(cix);
			if (iv != nullptr)
				s = iv->text();

			if (s.empty())
				s = "?";

			size_t l2 = s.length();

			if (not sac_parser::is_unquoted_string(s))
				l2 += 2;

			if (width < l2)
				width = l2;
		}

		for (uint16_t cix : order)
		{
			auto &col = m_items[cix];

			os << '_';
			if (not m_name.empty())
				os << m_name << '.';
			os << col.m_name << std::string(l - col.m_name.length() - m_name.length() - 2, ' ');

			std::string_view s;
			auto iv = m_head->get(cix);
			if (iv != nullptr)
				s = iv->text();

			if (s.empty())
				s = "?";

			size_t offset = l;
			if (s.length() + l >= kMaxLineLength)
			{
				os << '\n';
				offset = 0;
			}

			if (detail::write_value(os, s, offset, width, s.empty() or right_aligned[cix]) != 0)
				os << '\n';
		}
	}

	os << "# \n";
}

bool category::operator==(const category &rhs) const
{
	// shortcut
	if (this == &rhs)
		return true;

	auto &a = *this;
	auto &b = rhs;

	using namespace std::placeholders;

	//	set<std::string> item_namesA(a.items()), item_namesB(b.items());
	//
	//	if (item_namesA != item_namesB)
	//		std::cout << "Unequal number of items\n";

	const category_validator *catValidator = nullptr;

	auto validator = a.get_validator();
	if (validator != nullptr)
		catValidator = validator->get_validator_for_category(a.name());

	typedef std::function<int(std::string_view, std::string_view)> compType;
	std::vector<std::tuple<std::string, compType>> item_names;
	std::vector<std::string> keys;
	std::vector<size_t> keyIx;

	if (catValidator == nullptr)
	{
		for (auto &item_name : a.get_items())
		{
			item_names.push_back(std::make_tuple(item_name, [](std::string_view va, std::string_view vb)
				{ return va.compare(vb); }));
			keyIx.push_back(keys.size());
			keys.push_back(item_name);
		}
	}
	else
	{
		keys = catValidator->m_keys;

		for (auto &item_name : a.key_items())
		{
			auto iv = catValidator->get_validator_for_item(item_name);
			if (iv == nullptr)
				throw std::runtime_error("missing item validator");
			auto tv = iv->m_type;
			if (tv == nullptr)
				throw std::runtime_error("missing type validator");
			item_names.push_back(std::make_tuple(item_name, std::bind(&cif::type_validator::compare, tv, std::placeholders::_1, std::placeholders::_2)));

			auto pred = [item_name](const std::string &s) -> bool
			{
				return cif::iequals(item_name, s) == 0;
			};
			if (find_if(keys.begin(), keys.end(), pred) == keys.end())
				keyIx.push_back(item_names.size() - 1);
		}
	}

	// a.reorderByIndex();
	// b.reorderByIndex();

	auto rowEqual = [&](const row_handle &a, const row_handle &b)
	{
		int d = 0;

		for (auto kix : keyIx)
		{
			std::string item_name;
			compType compare;

			std::tie(item_name, compare) = item_names[kix];

			d = compare(a[item_name].text(), b[item_name].text());

			if (d != 0)
				break;
		}

		return d == 0;
	};

	auto ai = a.begin(), bi = b.begin();
	while (ai != a.end() or bi != b.end())
	{
		if (ai == a.end() or bi == b.end())
			return false;

		auto ra = *ai, rb = *bi;

		if (not rowEqual(ra, rb))
			return false;

		std::vector<std::string> missingA, missingB, different;

		for (auto &tt : item_names)
		{
			std::string item_name;
			compType compare;

			std::tie(item_name, compare) = tt;

			// make it an option to compare unapplicable to empty or something

			auto ta = ra[item_name].text();
			if (ta == "." or ta == "?")
				ta = "";
			auto tb = rb[item_name].text();
			if (tb == "." or tb == "?")
				tb = "";

			if (compare(ta, tb) != 0)
				return false;
		}

		++ai;
		++bi;
	}

	return true;
}

} // namespace cif<|MERGE_RESOLUTION|>--- conflicted
+++ resolved
@@ -521,21 +521,7 @@
 		m_index = new category_index(*this);
 }
 
-<<<<<<< HEAD
-category::category(category &&rhs)
-	: m_name(std::move(rhs.m_name))
-	, m_items(std::move(rhs.m_items))
-	, m_validator(rhs.m_validator)
-	, m_cat_validator(rhs.m_cat_validator)
-	, m_parent_links(std::move(rhs.m_parent_links))
-	, m_child_links(std::move(rhs.m_child_links))
-	, m_cascade(rhs.m_cascade)
-	, m_index(rhs.m_index)
-	, m_head(rhs.m_head)
-	, m_tail(rhs.m_tail)
-=======
 void swap(category &a, category &b) noexcept
->>>>>>> dc77729f
 {
 	std::swap(a.m_name, b.m_name);
 	std::swap(a.m_items, b.m_items);
@@ -551,19 +537,8 @@
 
 category::~category()
 {
-<<<<<<< HEAD
-	if (this != &rhs)
-	{
-		if (not empty())
-			clear();
-
-		m_name = rhs.m_name;
-		m_items = rhs.m_items;
-		m_cascade = rhs.m_cascade;
-=======
 	clear();
 }
->>>>>>> dc77729f
 
 // --------------------------------------------------------------------
 
@@ -590,23 +565,8 @@
 {
 	for (size_t ix = 0; ix < m_items.size(); ++ix)
 	{
-<<<<<<< HEAD
-		m_name = std::move(rhs.m_name);
-		m_items = std::move(rhs.m_items);
-		m_cascade = rhs.m_cascade;
-		m_validator = rhs.m_validator;
-		m_cat_validator = rhs.m_cat_validator;
-		m_parent_links = rhs.m_parent_links;
-		m_child_links = rhs.m_child_links;
-
-		std::swap(m_index, rhs.m_index);
-		std::swap(m_head, rhs.m_head);
-		std::swap(m_tail, rhs.m_tail);
-	}
-=======
 		if (not iequals(from_name, m_items[ix].m_name))
 			continue;
->>>>>>> dc77729f
 
 		m_items[ix].m_name = to_name;
 		m_items[ix].m_validator = m_cat_validator ? m_cat_validator->get_validator_for_item(to_name) : nullptr;
@@ -615,44 +575,6 @@
 	}
 }
 
-<<<<<<< HEAD
-// --------------------------------------------------------------------
-
-void category::remove_item(std::string_view item_name)
-{
-	for (size_t ix = 0; ix < m_items.size(); ++ix)
-	{
-		if (not iequals(item_name, m_items[ix].m_name))
-			continue;
-
-		for (row *r = m_head; r != nullptr; r = r->m_next)
-		{
-			if (r->size() > ix)
-				r->erase(r->begin() + ix);
-		}
-
-		m_items.erase(m_items.begin() + ix);
-
-		break;
-	}
-}
-
-void category::rename_item(std::string_view from_name, std::string_view to_name)
-{
-	for (size_t ix = 0; ix < m_items.size(); ++ix)
-	{
-		if (not iequals(from_name, m_items[ix].m_name))
-			continue;
-
-		m_items[ix].m_name = to_name;
-		m_items[ix].m_validator = m_cat_validator ? m_cat_validator->get_validator_for_item(to_name) : nullptr;
-
-		break;
-	}
-}
-
-=======
->>>>>>> dc77729f
 iset category::get_items() const
 {
 	iset result;
