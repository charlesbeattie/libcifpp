--- conflicted
+++ resolved
@@ -323,11 +323,7 @@
 	os << "data_" << m_name << '\n'
 	   << "# \n";
 
-<<<<<<< HEAD
-	std::vector<std::string> cat_order;
-=======
 	std::vector<std::string> cat_order{ "entry", "audit_conform" };
->>>>>>> dc77729f
 	for (auto &o : item_name_order)
 	{
 		std::string cat_name, item_name;
