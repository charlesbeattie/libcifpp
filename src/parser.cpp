/*-
 * SPDX-License-Identifier: BSD-2-Clause
 *
 * Copyright (c) 2020 NKI/AVL, Netherlands Cancer Institute
 *
 * Redistribution and use in source and binary forms, with or without
 * modification, are permitted provided that the following conditions are met:
 *
 * 1. Redistributions of source code must retain the above copyright notice, this
 *    list of conditions and the following disclaimer
 * 2. Redistributions in binary form must reproduce the above copyright notice,
 *    this list of conditions and the following disclaimer in the documentation
 *    and/or other materials provided with the distribution.
 *
 * THIS SOFTWARE IS PROVIDED BY THE COPYRIGHT HOLDERS AND CONTRIBUTORS "AS IS" AND
 * ANY EXPRESS OR IMPLIED WARRANTIES, INCLUDING, BUT NOT LIMITED TO, THE IMPLIED
 * WARRANTIES OF MERCHANTABILITY AND FITNESS FOR A PARTICULAR PURPOSE ARE
 * DISCLAIMED. IN NO EVENT SHALL THE COPYRIGHT OWNER OR CONTRIBUTORS BE LIABLE FOR
 * ANY DIRECT, INDIRECT, INCIDENTAL, SPECIAL, EXEMPLARY, OR CONSEQUENTIAL DAMAGES
 * (INCLUDING, BUT NOT LIMITED TO, PROCUREMENT OF SUBSTITUTE GOODS OR SERVICES;
 * LOSS OF USE, DATA, OR PROFITS; OR BUSINESS INTERRUPTION) HOWEVER CAUSED AND
 * ON ANY THEORY OF LIABILITY, WHETHER IN CONTRACT, STRICT LIABILITY, OR TORT
 * (INCLUDING NEGLIGENCE OR OTHERWISE) ARISING IN ANY WAY OUT OF THE USE OF THIS
 * SOFTWARE, EVEN IF ADVISED OF THE POSSIBILITY OF SUCH DAMAGE.
 */

#include "cif++/utilities.hpp"
#include "cif++/forward_decl.hpp"
#include "cif++/parser.hpp"
#include "cif++/file.hpp"

#include <cassert>
#include <iostream>
#include <map>
#include <stack>

namespace cif
{

// --------------------------------------------------------------------

class reserved_words_automaton
{
  public:
	reserved_words_automaton() {}

	enum move_result
	{
		undefined,
		no_keyword,
		data,
		global,
		loop,
		save,
		save_plus,
		stop
	};

	constexpr bool finished() const
	{
		return m_state <= 0; 
	}

	constexpr bool matched() const
	{
		return m_state < 0; 
	}

	constexpr move_result move(int ch)
	{
		move_result result = undefined;

		switch (m_state)
		{
			case 0:
				break;

			case -1:		// data_
				if (sac_parser::is_non_blank(ch))
					m_seen_trailing_chars = true;
				else if (m_seen_trailing_chars)
					result = data;
				else
					result = no_keyword;
				break;

			case -2:		// global_
				result = sac_parser::is_non_blank(ch) ? no_keyword : global;
				break;

			case -3:		// loop_
				result = sac_parser::is_non_blank(ch) ? no_keyword : loop;
				break;

			case -4:		// save_
				if (sac_parser::is_non_blank(ch))
					m_seen_trailing_chars = true;
				else if (m_seen_trailing_chars)
					result = save_plus;
				else
					result = save;
				break;

			case -5:		// stop_
				result = sac_parser::is_non_blank(ch) ? no_keyword : stop;
				break;
			
			default:
				assert(m_state > 0 and m_state < NODE_COUNT);

				for (;;)
				{
					if (s_dag[m_state].ch == (ch & ~0x20))
					{
						m_state = s_dag[m_state].next_match;
						break;
					}

					m_state = s_dag[m_state].next_nomatch;

					if (m_state == 0)
					{
						result = no_keyword;
						break;
					}
				}
				break;
		}

		if (result != undefined)
			m_state = 0;

		return result;
	}

  private:
	static constexpr struct node
	{
		int16_t ch;
		int8_t next_match;
		int8_t next_nomatch;
	} s_dag[] = {
		{ 0 },
		{ 'D',  5, 2 },
		{ 'G',  9, 3 },
		{ 'L', 15, 4 },
		{ 'S', 19, 0 },
		{ 'A',  6, 0 },
		{ 'T',  7, 0 },
		{ 'A',  8, 0 },
		{ '_', -1, 0 },
		{ 'L', 10, 0 },
		{ 'O', 11, 0 },
		{ 'B', 12, 0 },
		{ 'A', 13, 0 },
		{ 'L', 14, 0 },
		{ '_', -2, 0 },
		{ 'O', 16, 0},
		{ 'O', 17, 0 },
		{ 'P', 18, 0 },
		{ '_', -3, 0 },
		{ 'A', 21, 20 },
		{ 'T', 24, 0 },
		{ 'V', 22, 0 },
		{ 'E', 23, 0 },
		{ '_', -4, 0 },
		{ 'O', 25, 0 },
		{ 'P', 26, 0 },
		{ '_', -5, 0 },
	};

	static constexpr int NODE_COUNT = sizeof(s_dag) / sizeof(node);

	int m_state = 1;
	bool m_seen_trailing_chars = false;
};

// --------------------------------------------------------------------

sac_parser::sac_parser(std::istream &is, bool init)
	: m_source(*is.rdbuf())
{
	m_token_buffer.reserve(8192);

	if (is.rdbuf() == nullptr)
		throw std::runtime_error("Attempt to read from uninitialised stream");

	m_line_nr = 1;
	m_bol = true;

	if (init)
		m_lookahead = get_next_token();
}

bool sac_parser::is_unquoted_string(std::string_view text)
{
	bool result = text.empty() or is_ordinary(text.front());
	if (result)
	{
		reserved_words_automaton automaton;

		for (char ch : text)
		{
			if (not is_non_blank(ch))
			{
				result = false;
				break;
			}

			automaton.move(ch);
		}

		if (automaton.matched())
			result = false;
	}

	return result;
}

// get_next_char takes a char from the buffer, or if it is empty
// from the istream. This function also does carriage/linefeed
// translation.
int sac_parser::get_next_char()
{
	int result;

	if (m_retract_buffer_ptr == m_retract_buffer)
		result = m_source.sbumpc();
	else
		result = *--m_retract_buffer_ptr;

	// very simple CR/LF translation into LF
	if (result == '\r')
	{
		int lookahead = m_source.sbumpc();
		if (lookahead != '\n')
			*m_retract_buffer_ptr++ = lookahead;
		result = '\n';
	}

	if (result == std::char_traits<char>::eof())
		m_token_buffer.push_back(0);
	else
		m_token_buffer.push_back(std::char_traits<char>::to_char_type(result));

	if (result == '\n')
		++m_line_nr;

	return result;
}

void sac_parser::retract()
{
	assert(not m_token_buffer.empty());

	char ch = m_token_buffer.back();
	if (ch == '\n')
		--m_line_nr;

	if (m_retract_buffer_ptr == m_retract_buffer + kRetractBufferSize)
		throw cif::parse_error(m_line_nr, "Buffer overflow");

	*m_retract_buffer_ptr++ = ch == 0 ? std::char_traits<char>::eof() : std::char_traits<char>::to_int_type(ch);
	m_token_buffer.pop_back();
}

int sac_parser::restart(int start)
{
	int result = 0;

	while (not m_token_buffer.empty())
		retract();

	switch (start)
	{
		case State::Start:
			result = State::Float;
			break;

		case State::Float:
			result = State::Int;
			break;

		case State::Int:
			result = State::Value;
			break;
		
		case State::Reserved:
			result = State::Value;
			break;

		default:
			error("Invalid state in SacParser");
	}

	m_bol = false;

	return result;
}

sac_parser::CIFToken sac_parser::get_next_token()
{
	const auto kEOF = std::char_traits<char>::eof();

	CIFToken result = CIFToken::Unknown;
	int quoteChar = 0;
	int state = State::Start, start = State::Start;
	m_bol = false;

	m_token_buffer.clear();
	m_token_value = {};

	reserved_words_automaton dag;

	while (result == CIFToken::Unknown)
	{
		auto ch = get_next_char();

		switch (state)
		{
			case State::Start:
				if (ch == kEOF)
					result = CIFToken::Eof;
				else if (ch == '\n')
				{
					m_bol = true;
					state = State::White;
				}
				else if (ch == ' ' or ch == '\t')
					state = State::White;
				else if (ch == '#')
					state = State::Comment;
				else if (ch == '_')
					state = State::Tag;
				else if (ch == ';' and m_bol)
					state = State::TextField;
				else if (ch == '?')
					state = State::QuestionMark;
				else if (ch == '\'' or ch == '"')
				{
					quoteChar = ch;
					state = State::QuotedString;
				}
				else if (dag.move(ch) == reserved_words_automaton::undefined)
					state = State::Reserved;
				else
					state = start = restart(start);
				break;

			case State::White:
				if (ch == kEOF)
					result = CIFToken::Eof;
				else if (not isspace(ch))
				{
					state = State::Start;
					retract();
					m_token_buffer.clear();
				}
				else
					m_bol = (ch == '\n');
				break;
			
			case State::Comment:
				if (ch == '\n')
				{
					state = State::Start;
					m_bol = true;
					m_token_buffer.clear();
				}
				else if (ch == kEOF)
					result = CIFToken::Eof;
				else if (not is_any_print(ch))
					error("invalid character in comment");
				break;
			
			case State::QuestionMark:
				if (not is_non_blank(ch))
				{
					retract();
					result = CIFToken::Value;
				}
				else
					state = start = restart(start);
				break;

			case State::TextField:
				if (ch == '\n')
					state = State::TextField + 1;
				else if (ch == kEOF)
					error("unterminated textfield");
				else if (not is_any_print(ch) and cif::VERBOSE > 2)
					warning("invalid character in text field '" + std::string({static_cast<char>(ch)}) + "' (" + std::to_string((int)ch) + ")");
				break;

			case State::TextField + 1:
				if (is_text_lead(ch) or ch == ' ' or ch == '\t')
					state = State::TextField;
				else if (ch == ';')
				{
					assert(m_token_buffer.size() >= 2);
<<<<<<< HEAD
					m_token_value = std::string_view(m_token_buffer.data() + 1, m_token_buffer.size() - 3);
					// mTokenType = CIFValue::TextField;
=======
					m_token_value = std::string_view(m_token_buffer.data() + 1, m_token_buffer.data() + m_token_buffer.size() - 2);
>>>>>>> 92bf2547
					result = CIFToken::Value;
				}
				else if (ch == kEOF)
					error("unterminated textfield");
				else if (ch != '\n')
					error("invalid character in text field");
				break;

			case State::QuotedString:
				if (ch == kEOF)
					error("unterminated quoted string");
				else if (ch == quoteChar)
					state = State::QuotedStringQuote;
				else if (not is_any_print(ch) and cif::VERBOSE > 2)
					warning("invalid character in quoted string: '" + std::string({static_cast<char>(ch)}) + "' (" + std::to_string((int)ch) + ")");
				break;

			case State::QuotedStringQuote:
				if (is_white(ch))
				{
					retract();
					result = CIFToken::Value;
					if (m_token_buffer.size() < 2)
						error("Invalid quoted string token");

					m_token_value = std::string_view(m_token_buffer.data() + 1, m_token_buffer.size() - 2);
				}
				else if (ch == quoteChar)
					;
				else if (is_any_print(ch))
					state = State::QuotedString;
				else if (ch == kEOF)
					error("unterminated quoted string");
				else
					error("invalid character in quoted string");
				break;

			case State::Tag:
				if (not is_non_blank(ch))
				{
					retract();
					result = CIFToken::Tag;
					m_token_value = std::string_view(m_token_buffer.data(), m_token_buffer.size());
				}
				break;

			case State::Float:
				if (ch == '+' or ch == '-')
					state = State::Float + 1;
				else if ((ch >= '0' and ch <= '9'))
					state = State::Float + 1;
				else
					state = start = restart(start);
				break;

			case State::Float + 1:
				if (ch == '.')
					state = State::Float + 2;
				else if ((ch & ~0x20) == 'E')
					state = State::Float + 3;
				else if (is_white(ch) or ch == kEOF)
				{
					retract();
					result = CIFToken::Value;
<<<<<<< HEAD
					// mTokenType = CIFValue::Int;
					m_token_value = std::string_view(m_token_buffer.data(), m_token_buffer.size());
=======
					m_token_value = std::string_view(m_token_buffer.data(), m_token_buffer.data() + m_token_buffer.size());
>>>>>>> 92bf2547
				}
				else
					state = start = restart(start);
				break;

			// parsed '.'
			case State::Float + 2:
				if ((ch & ~0x20) == 'E')
					state = State::Float + 3;
				else if (is_white(ch) or ch == kEOF)
				{
					retract();
					result = CIFToken::Value;
<<<<<<< HEAD
					// mTokenType = CIFValue::Float;
					m_token_value = std::string_view(m_token_buffer.data(), m_token_buffer.size());
=======
					m_token_value = std::string_view(m_token_buffer.data(), m_token_buffer.data() + m_token_buffer.size());
>>>>>>> 92bf2547
				}
				else
					state = start = restart(start);
				break;

			// parsed 'e'
			case State::Float + 3:
				if (ch == '-' or ch == '+')
					state = State::Float + 4;
				else if ((ch >= '0' and ch <= '9'))
					state = State::Float + 5;
				else
					state = start = restart(start);
				break;

			case State::Float + 4:
				if ((ch >= '0' and ch <= '9'))
					state = State::Float + 5;
				else
					state = start = restart(start);
				break;

			case State::Float + 5:
				if (is_white(ch) or ch == kEOF)
				{
					retract();
					result = CIFToken::Value;
<<<<<<< HEAD
					// mTokenType = CIFValue::Float;
					m_token_value = std::string_view(m_token_buffer.data(), m_token_buffer.size());
=======
					m_token_value = std::string_view(m_token_buffer.data(), m_token_buffer.data() + m_token_buffer.size());
>>>>>>> 92bf2547
				}
				else
					state = start = restart(start);
				break;

			case State::Int:
				if ((ch >= '0' and ch <= '9') or ch == '+' or ch == '-')
					state = State::Int + 1;
				else
					state = start = restart(start);
				break;

			case State::Int + 1:
				if (is_white(ch) or ch == kEOF)
				{
					retract();
					result = CIFToken::Value;
<<<<<<< HEAD
					// mTokenType = CIFValue::Int;
					m_token_value = std::string_view(m_token_buffer.data(), m_token_buffer.size());
=======
					m_token_value = std::string_view(m_token_buffer.data(), m_token_buffer.data() + m_token_buffer.size());
>>>>>>> 92bf2547
				}
				else
					state = start = restart(start);
				break;

			case State::Reserved:
				switch (dag.move(ch))
				{
					case reserved_words_automaton::undefined:
						break;

					case reserved_words_automaton::no_keyword:
						state = start = restart(start);
						break;

					case reserved_words_automaton::data:
						retract();
						m_token_value = std::string_view(m_token_buffer.data() + 5, m_token_buffer.size() - 5);
						result = CIFToken::DATA;
						break;

					case reserved_words_automaton::global:
						retract();
						result = CIFToken::GLOBAL;
						break;

					case reserved_words_automaton::loop:
						retract();
						result = CIFToken::LOOP;
						break;

					case reserved_words_automaton::save:
						retract();
						result = CIFToken::SAVE_;
						break;

					case reserved_words_automaton::save_plus:
						retract();
						m_token_value = std::string_view(m_token_buffer.data() + 5, m_token_buffer.size() - 5);
						result = CIFToken::SAVE_NAME;
						break;

					case reserved_words_automaton::stop:
						retract();
						result = CIFToken::STOP;
						break;
				}
				break;

			case State::Value:
				if (not is_non_blank(ch))
				{
					retract();
					result = CIFToken::Value;
					m_token_value = std::string_view(m_token_buffer.data(), m_token_buffer.size());
					break;
				}
				break;

			default:
				assert(false);
				error("Invalid state in get_next_token");
				break;
		}
	}

	if (VERBOSE >= 5)
	{
		std::cerr << get_token_name(result);
		if (result != CIFToken::Eof)
			std::cerr << " " << std::quoted(m_token_value);
		std::cerr << std::endl;
	}

	return result;
}

void sac_parser::match(CIFToken token)
{
	if (m_lookahead != token)
		error(std::string("Unexpected token, expected ") + get_token_name(token) + " but found " + get_token_name(m_lookahead));

	m_lookahead = get_next_token();
}

bool sac_parser::parse_single_datablock(const std::string &datablock)
{
	// first locate the start, as fast as we can
	enum
	{
		start,
		comment,
		string,
		string_quote,
		qstring,
		data
	} state = start;

	int quote = 0;
	bool bol = true;
	std::string dblk = "data_" + datablock;
	std::string::size_type si = 0;
	bool found = false;

	for (auto ch = m_source.sbumpc(); not found and ch != std::streambuf::traits_type::eof(); ch = m_source.sbumpc())
	{
		switch (state)
		{
			case start:
				switch (ch)
				{
					case '#': state = comment; break;
					case 'd':
					case 'D':
						state = data;
						si = 1;
						break;
					case '\'':
					case '"':
						state = string;
						quote = ch;
						break;
					case ';':
						if (bol)
							state = qstring;
						break;
				}
				break;

			case comment:
				if (ch == '\n')
					state = start;
				break;

			case string:
				if (ch == quote)
					state = string_quote;
				break;

			case string_quote:
				if (std::isspace(ch))
					state = start;
				else
					state = string;
				break;

			case qstring:
				if (ch == ';' and bol)
					state = start;
				break;

			case data:
				if (isspace(ch) and dblk[si] == 0)
					found = true;
				else if (dblk[si++] != ch)
					state = start;
				break;
		}

		bol = (ch == '\n');
	}

	if (found)
	{
		produce_datablock(datablock);
		m_lookahead = get_next_token();
		parse_datablock();
	}

	return found;
}

sac_parser::datablock_index sac_parser::index_datablocks()
{
	datablock_index index;

	// first locate the start, as fast as we can
	enum
	{
		start,
		comment,
		string,
		string_quote,
		qstring,
		data,
		data_name
	} state = start;

	int quote = 0;
	bool bol = true;
	const char dblk[] = "data_";
	std::string::size_type si = 0;
	std::string datablock;

	for (auto ch = m_source.sbumpc(); ch != std::streambuf::traits_type::eof(); ch = m_source.sbumpc())
	{
		switch (state)
		{
			case start:
				switch (ch)
				{
					case '#': state = comment; break;
					case 'd':
					case 'D':
						state = data;
						si = 1;
						break;
					case '\'':
					case '"':
						state = string;
						quote = ch;
						break;
					case ';':
						if (bol)
							state = qstring;
						break;
				}
				break;

			case comment:
				if (ch == '\n')
					state = start;
				break;

			case string:
				if (ch == quote)
					state = string_quote;
				break;

			case string_quote:
				if (std::isspace(ch))
					state = start;
				else
					state = string;
				break;

			case qstring:
				if (ch == ';' and bol)
					state = start;
				break;

			case data:
				if (dblk[si] == 0 and is_non_blank(ch))
				{
					datablock = {static_cast<char>(ch)};
					state = data_name;
				}
				else if (dblk[si++] != ch)
					state = start;
				break;

			case data_name:
				if (is_non_blank(ch))
					datablock.insert(datablock.end(), char(ch));
				else if (isspace(ch))
				{
					if (not datablock.empty())
						index[datablock] = m_source.pubseekoff(0, std::ios_base::cur, std::ios_base::in);

					state = start;
				}
				else
					state = start;
				break;
		}

		bol = (ch == '\n');
	}

	return index;
}

bool sac_parser::parse_single_datablock(const std::string &datablock, const datablock_index &index)
{
	bool result = false;

	auto i = index.find(datablock);
	if (i != index.end())
	{
		m_source.pubseekpos(i->second, std::ios_base::in);

		produce_datablock(datablock);
		m_lookahead = get_next_token();
		parse_datablock();

		result = true;
	}

	return result;
}

void sac_parser::parse_file()
{
	while (m_lookahead != CIFToken::Eof)
	{
		switch (m_lookahead)
		{
			case CIFToken::GLOBAL:
				parse_global();
				break;

			case CIFToken::DATA:
				produce_datablock(m_token_value);

				match(CIFToken::DATA);
				parse_datablock();
				break;

			default:
				error("This file does not seem to be an mmCIF file");
				break;
		}
	}
}

void sac_parser::parse_global()
{
	match(CIFToken::GLOBAL);
	while (m_lookahead == CIFToken::Tag)
	{
		match(CIFToken::Tag);
		match(CIFToken::Value);
	}
}

void sac_parser::parse_datablock()
{
	static const std::string kUnitializedCategory("<invalid>");
	std::string cat = kUnitializedCategory;	// intial value acts as a guard for empty category names

	while (m_lookahead == CIFToken::LOOP or m_lookahead == CIFToken::Tag or m_lookahead == CIFToken::SAVE_NAME)
	{
		switch (m_lookahead)
		{
			case CIFToken::LOOP:
			{
				cat = kUnitializedCategory; // should start a new category

				match(CIFToken::LOOP);

				std::vector<std::string> tags;

				while (m_lookahead == CIFToken::Tag)
				{
					std::string catName, itemName;
					std::tie(catName, itemName) = split_tag_name(m_token_value);

					if (cat == kUnitializedCategory)
					{
						produce_category(catName);
						cat = catName;
					}
					else if (not iequals(cat, catName))
						error("inconsistent categories in loop_");

					tags.push_back(itemName);

					match(CIFToken::Tag);
				}

				while (m_lookahead == CIFToken::Value)
				{
					produce_row();

					for (auto tag : tags)
					{
						produce_item(cat, tag, m_token_value);
						match(CIFToken::Value);
					}
				}

				cat.clear();
				break;
			}

			case CIFToken::Tag:
			{
				std::string catName, itemName;
				std::tie(catName, itemName) = split_tag_name(m_token_value);

				if (not iequals(cat, catName))
				{
					produce_category(catName);
					cat = catName;
					produce_row();
				}

				match(CIFToken::Tag);

				produce_item(cat, itemName, m_token_value);

				match(CIFToken::Value);
				break;
			}

			case CIFToken::SAVE_NAME:
				parse_save_frame();
				break;

			default:
				assert(false);
				break;
		}
	}
}

void sac_parser::parse_save_frame()
{
	error("A regular CIF file should not contain a save frame");
}

// --------------------------------------------------------------------

void parser::produce_datablock(std::string_view name)
{
	if (VERBOSE >= 4)
		std::cerr << "producing data_" << name << std::endl;

	const auto &[iter, ignore] = m_file.emplace(name);
	m_datablock = &(*iter);
}

void parser::produce_category(std::string_view name)
{
	if (VERBOSE >= 4)
		std::cerr << "producing category " << name << std::endl;

	const auto &[cat, ignore] = m_datablock->emplace(name);
	m_category = &*cat;
}

void parser::produce_row()
{
	if (VERBOSE >= 4 and m_category != nullptr)
		std::cerr << "producing row for category " << m_category->name() << std::endl;

	if (m_category == nullptr)
		error("inconsistent categories in loop_");

	m_category->emplace({});
	m_row = m_category->back();
	// m_row.lineNr(m_line_nr);
}

void parser::produce_item(std::string_view category, std::string_view item, std::string_view value)
{
	if (VERBOSE >= 4)
		std::cerr << "producing _" << category << '.' << item << " -> " << value << std::endl;

	if (m_category == nullptr or not iequals(category, m_category->name()))
		error("inconsistent categories in loop_");

	m_row[item] = m_token_value;
}

} // namespace cif<|MERGE_RESOLUTION|>--- conflicted
+++ resolved
@@ -398,12 +398,7 @@
 				else if (ch == ';')
 				{
 					assert(m_token_buffer.size() >= 2);
-<<<<<<< HEAD
 					m_token_value = std::string_view(m_token_buffer.data() + 1, m_token_buffer.size() - 3);
-					// mTokenType = CIFValue::TextField;
-=======
-					m_token_value = std::string_view(m_token_buffer.data() + 1, m_token_buffer.data() + m_token_buffer.size() - 2);
->>>>>>> 92bf2547
 					result = CIFToken::Value;
 				}
 				else if (ch == kEOF)
@@ -468,12 +463,7 @@
 				{
 					retract();
 					result = CIFToken::Value;
-<<<<<<< HEAD
-					// mTokenType = CIFValue::Int;
 					m_token_value = std::string_view(m_token_buffer.data(), m_token_buffer.size());
-=======
-					m_token_value = std::string_view(m_token_buffer.data(), m_token_buffer.data() + m_token_buffer.size());
->>>>>>> 92bf2547
 				}
 				else
 					state = start = restart(start);
@@ -487,12 +477,7 @@
 				{
 					retract();
 					result = CIFToken::Value;
-<<<<<<< HEAD
-					// mTokenType = CIFValue::Float;
 					m_token_value = std::string_view(m_token_buffer.data(), m_token_buffer.size());
-=======
-					m_token_value = std::string_view(m_token_buffer.data(), m_token_buffer.data() + m_token_buffer.size());
->>>>>>> 92bf2547
 				}
 				else
 					state = start = restart(start);
@@ -520,12 +505,7 @@
 				{
 					retract();
 					result = CIFToken::Value;
-<<<<<<< HEAD
-					// mTokenType = CIFValue::Float;
 					m_token_value = std::string_view(m_token_buffer.data(), m_token_buffer.size());
-=======
-					m_token_value = std::string_view(m_token_buffer.data(), m_token_buffer.data() + m_token_buffer.size());
->>>>>>> 92bf2547
 				}
 				else
 					state = start = restart(start);
@@ -543,12 +523,7 @@
 				{
 					retract();
 					result = CIFToken::Value;
-<<<<<<< HEAD
-					// mTokenType = CIFValue::Int;
 					m_token_value = std::string_view(m_token_buffer.data(), m_token_buffer.size());
-=======
-					m_token_value = std::string_view(m_token_buffer.data(), m_token_buffer.data() + m_token_buffer.size());
->>>>>>> 92bf2547
 				}
 				else
 					state = start = restart(start);
