--- conflicted
+++ resolved
@@ -27,11 +27,7 @@
 # set the project name
 project(
 	libcifpp
-<<<<<<< HEAD
-	VERSION 7.0.0
-=======
 	VERSION 7.0.1
->>>>>>> dc77729f
 	LANGUAGES CXX)
 
 list(PREPEND CMAKE_MODULE_PATH "${CMAKE_CURRENT_SOURCE_DIR}/cmake")
