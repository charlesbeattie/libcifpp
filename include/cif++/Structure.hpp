--- conflicted
+++ resolved
@@ -611,13 +611,8 @@
 	const Branch &getBranchByAsymID(const std::string &asymID) const;
 
 	const std::vector<Residue> &nonPolymers() const { return mNonPolymers; }
-<<<<<<< HEAD
 	
 	Atom getAtomByID(const std::string &id) const;
-=======
-
-	Atom getAtomByID(std::string id) const;
->>>>>>> 85fd9296
 	// Atom getAtomByLocation(Point pt, float maxDistance) const;
 
 	Atom getAtomByLabel(const std::string &atomID, const std::string &asymID,
