/*-
 * SPDX-License-Identifier: BSD-2-Clause
 *
 * Copyright (c) 2020 NKI/AVL, Netherlands Cancer Institute
 *
 * Redistribution and use in source and binary forms, with or without
 * modification, are permitted provided that the following conditions are met:
 *
 * 1. Redistributions of source code must retain the above copyright notice, this
 *    list of conditions and the following disclaimer
 * 2. Redistributions in binary form must reproduce the above copyright notice,
 *    this list of conditions and the following disclaimer in the documentation
 *    and/or other materials provided with the distribution.
 *
 * THIS SOFTWARE IS PROVIDED BY THE COPYRIGHT HOLDERS AND CONTRIBUTORS "AS IS" AND
 * ANY EXPRESS OR IMPLIED WARRANTIES, INCLUDING, BUT NOT LIMITED TO, THE IMPLIED
 * WARRANTIES OF MERCHANTABILITY AND FITNESS FOR A PARTICULAR PURPOSE ARE
 * DISCLAIMED. IN NO EVENT SHALL THE COPYRIGHT OWNER OR CONTRIBUTORS BE LIABLE FOR
 * ANY DIRECT, INDIRECT, INCIDENTAL, SPECIAL, EXEMPLARY, OR CONSEQUENTIAL DAMAGES
 * (INCLUDING, BUT NOT LIMITED TO, PROCUREMENT OF SUBSTITUTE GOODS OR SERVICES;
 * LOSS OF USE, DATA, OR PROFITS; OR BUSINESS INTERRUPTION) HOWEVER CAUSED AND
 * ON ANY THEORY OF LIABILITY, WHETHER IN CONTRACT, STRICT LIABILITY, OR TORT
 * (INCLUDING NEGLIGENCE OR OTHERWISE) ARISING IN ANY WAY OUT OF THE USE OF THIS
 * SOFTWARE, EVEN IF ADVISED OF THE POSSIBILITY OF SUCH DAMAGE.
 */

#include "test-main.hpp"

#include <stdexcept>

#include <cif++.hpp>

#include <Eigen/Eigenvalues>

// --------------------------------------------------------------------

cif::file operator""_cf(const char *text, std::size_t length)
{
	struct membuf : public std::streambuf
	{
		membuf(char *text, std::size_t length)
		{
			this->setg(text, text, text + length);
		}
	} buffer(const_cast<char *>(text), length);

	std::istream is(&buffer);
	return cif::file(is);
}

// --------------------------------------------------------------------

// 3d tests

TEST_CASE("t1")
{
	// std::random_device rnd;
	// std::mt19937 gen(rnd());
	// std::uniform_real_distribution<float> dis(0, 1);

	// Quaternion q{ dis(gen), dis(gen), dis(gen), dis(gen) };
	// q = Normalize(q);

	// Quaternion q{ 0.1, 0.2, 0.3, 0.4 };
	cif::quaternion q{ 0.5, 0.5, 0.5, 0.5 };
	q = normalize(q);

	const auto &&[angle0, axis0] = cif::quaternion_to_angle_axis(q);

	std::vector<cif::point> p1{
		{ 16.979f, 13.301f, 44.555f },
		{ 18.150f, 13.525f, 43.680f },
		{ 18.656f, 14.966f, 43.784f },
		{ 17.890f, 15.889f, 44.078f },
		{ 17.678f, 13.270f, 42.255f },
		{ 16.248f, 13.734f, 42.347f },
		{ 15.762f, 13.216f, 43.724f }
	};

	auto p2 = p1;

	cif::center_points(p1);

	for (auto &p : p2)
		p.rotate(q);

	cif::center_points(p2);

	auto q2 = cif::align_points(p1, p2);

	const auto &&[angle, axis] = cif::quaternion_to_angle_axis(q2);

	REQUIRE_THAT(std::fmod(360 + angle, 360), Catch::Matchers::WithinRel(std::fmod(360 - angle0, 360), 0.01));

	for (auto &p : p1)
		p.rotate(q2);

	auto rmsd = cif::RMSd(p1, p2);

	REQUIRE(rmsd < 1e-5);

	// std::cout << "rmsd: " << RMSd(p1, p2) << '\n';
}

TEST_CASE("t2")
{
	cif::point p[] = {
		{ 1, 1, 0 },
		{ 2, 1, 0 },
		{ 1, 2, 0 }
	};

	cif::point xp = cif::cross_product(p[1] - p[0], p[2] - p[0]);

	auto q = cif::construct_from_angle_axis(45, xp); // mmcif::Normalize(Quaternion{45 * mmcif::kPI / 180, xp.mX, xp.mY, xp.mZ});

	auto &&[angle, axis] = cif::quaternion_to_angle_axis(q);

	REQUIRE_THAT(angle, Catch::Matchers::WithinRel(45.f, 0.01f));
}

TEST_CASE("t3")
{
	cif::point p[] = {
		{ 1, 1, 0 },
		{ 2, 1, 0 },
		{ 1, 2, 0 }
	};

	cif::point xp = cif::cross_product(p[1] - p[0], p[2] - p[0]);

	auto q = cif::construct_from_angle_axis(45, xp); // mmcif::Normalize(Quaternion{45 * mmcif::kPI / 180, xp.mX, xp.mY, xp.mZ});

	auto v = p[1];
	v -= p[0];
	v.rotate(q);
	v += p[0];

	std::cout << v << '\n';

	double a = cif::angle(v, p[0], p[1]);

	REQUIRE_THAT(a, Catch::Matchers::WithinRel(45.f, 0.01f));
}

TEST_CASE("dh_q_0")
{
	cif::point axis(1, 0, 0);

	cif::point p(1, 1, 0);
	
	cif::point t[3] =
	{
		{ 0, 1, 0 },
		{ 0, 0, 0 },
		{ 1, 0, 0 }
	};

	auto a = cif::dihedral_angle(t[0], t[1], t[2], p);
	REQUIRE_THAT(a, Catch::Matchers::WithinRel(0.f, 0.01f));

	auto q = cif::construct_from_angle_axis(90, axis);

	p.rotate(q);

<<<<<<< HEAD
	REQUIRE(std::abs(p.m_x - 1.f) < 0.01f);
	REQUIRE(std::abs(p.m_y - 0.f) < 0.01f);
	REQUIRE(std::abs(p.m_z - 1.f) < 0.01f);

	a = cif::dihedral_angle(t[0], t[1], t[2], p);
	REQUIRE(std::abs(a - 90.f) < 0.01f);
=======
	REQUIRE_THAT(std::abs(p.m_x), Catch::Matchers::WithinRel(1.f, 0.01f));
	REQUIRE_THAT(std::abs(p.m_y), Catch::Matchers::WithinRel(0.f, 0.01f));
	REQUIRE_THAT(std::abs(p.m_z), Catch::Matchers::WithinRel(1.f, 0.01f));

	a = cif::dihedral_angle(t[0], t[1], t[2], p);
	REQUIRE_THAT(std::abs(a), Catch::Matchers::WithinRel(90, 0.01f));
>>>>>>> d85ab93a

	q = cif::construct_from_angle_axis(-90, axis);

	p.rotate(q);

<<<<<<< HEAD
	REQUIRE(std::abs(p.m_x - 1.f) < 0.01f);
	REQUIRE(std::abs(p.m_y - 1.f) < 0.01f);
	REQUIRE(std::abs(p.m_z - 0.f) < 0.01f);

	a = cif::dihedral_angle(t[0], t[1], t[2], p);
	REQUIRE(std::abs(a - 0.f) < 0.01f);

=======
	REQUIRE_THAT(std::abs(p.m_x), Catch::Matchers::WithinRel(1.f, 0.01f));
	REQUIRE_THAT(std::abs(p.m_y), Catch::Matchers::WithinRel(1.f, 0.01f));
	REQUIRE_THAT(std::abs(p.m_z), Catch::Matchers::WithinRel(0.f, 0.01f));

	a = cif::dihedral_angle(t[0], t[1], t[2], p);
	REQUIRE_THAT(std::abs(a), Catch::Matchers::WithinRel(0.f, 0.01f));
>>>>>>> d85ab93a
}

TEST_CASE("dh_q_1")
{
	struct
	{
		float angle;
		cif::point pts[4];
	} tests[] = {
		{ -97.5f,
			{ { 68.8649979f, -7.34800005f, 54.3769989f },
				{ 68.1350021f, -8.18700027f, 53.6489983f },
				{ 68.7760239f, -9.07335377f, 52.7140236f },
				{ 68.9000015f, -10.3944235f, 53.2217026f } } },
		{ 80.3f,
			{ { 0.304512024f, 0.531184196f, 2.25860214f },
				{ 0.956512451f, 0.0321846008f, 1.07460022f },
				{ 0, 0, 0 },
				{ 0.21336633f, -1.09552193f, -0.878999829f } } },
		{ -97.5f,
			{ { 0.088973999f, 1.72535372f, 1.66297531f },
				{ -0.641021729f, 0.886353493f, 0.93497467f },
				{ 0, 0, 0 },
				{ 1.29433727f, -0.395142615f, 0.432300746f } } },
		{ -97.5f,
			{
				{ 0.088973999f, 1.72535372f, 1.66297531f },
				{ -0.641021729f, 0.886353493f, 0.93497467f },
				{ 0, 0, 0 },
				{ 1.33983064f, 0.384027064f, -0.275154471f },

			} }
	};

	for (auto &&[angle, pts] : tests)
	{
		auto q = cif::construct_for_dihedral_angle(pts[0], pts[1], pts[2], pts[3], angle, 1);

		pts[3].rotate(q, pts[2]);

		auto dh = cif::dihedral_angle(pts[0], pts[1], pts[2], pts[3]);
		REQUIRE_THAT(dh, Catch::Matchers::WithinRel(angle, 0.1f));
	}
}

// --------------------------------------------------------------------

TEST_CASE("m2q_0, *utf::tolerance(0.001f)")
{
	for (std::size_t i = 0; i < cif::kSymopNrTableSize; ++i)
	{
		auto d = cif::kSymopNrTable[i].symop().data();

		cif::matrix3x3<float> rot;
		float Qxx = rot(0, 0) = d[0];
		float Qxy = rot(0, 1) = d[1];
		float Qxz = rot(0, 2) = d[2];
		float Qyx = rot(1, 0) = d[3];
		float Qyy = rot(1, 1) = d[4];
		float Qyz = rot(1, 2) = d[5];
		float Qzx = rot(2, 0) = d[6];
		float Qzy = rot(2, 1) = d[7];
		float Qzz = rot(2, 2) = d[8];

		Eigen::Matrix4f em;

		em << Qxx - Qyy - Qzz, Qyx + Qxy, Qzx + Qxz, Qzy - Qyz,
		      Qyx + Qxy, Qyy - Qxx - Qzz, Qzy + Qyz, Qxz - Qzx,
			  Qzx + Qxz, Qzy + Qyz, Qzz - Qxx - Qyy, Qyx - Qxy,
			  Qzy - Qyz, Qxz - Qzx, Qyx - Qxy, Qxx + Qyy + Qzz;

		Eigen::EigenSolver<Eigen::Matrix4f> es(em / 3);

		auto ev = es.eigenvalues();

		std::size_t bestJ = 0;
		float bestEV = -1;

		for (std::size_t j = 0; j < 4; ++j)
		{
			if (bestEV < ev[j].real())
			{
				bestEV = ev[j].real();
				bestJ = j;
			}
		}

		if (std::abs(bestEV - 1) > 0.01)
			continue; // not a rotation matrix

		auto col = es.eigenvectors().col(bestJ);

		auto q = normalize(cif::quaternion{
			static_cast<float>(col(3).real()),
			static_cast<float>(col(0).real()),
			static_cast<float>(col(1).real()),
			static_cast<float>(col(2).real()) });
		
		cif::point p1{ 1, 1, 1 };
		cif::point p2 = p1;
		p2.rotate(q);

		cif::point p3 = rot * p1;

		REQUIRE_THAT(p2.m_x, Catch::Matchers::WithinRel(p3.m_x, 0.01f));
		REQUIRE_THAT(p2.m_y, Catch::Matchers::WithinRel(p3.m_y, 0.01f));
		REQUIRE_THAT(p2.m_z, Catch::Matchers::WithinRel(p3.m_z, 0.01f));
	}
}

// "TEST_CASE(m2q_1, *utf::tolerance(0.001f)")
// {
// 	for (std::size_t i = 0; i < cif::kSymopNrTableSize; ++i)
// 	{
// 		auto d = cif::kSymopNrTable[i].symop().data();

// 		cif::matrix3x3<float> rot;
// 		float Qxx = rot(0, 0) = d[0];
// 		float Qxy = rot(0, 1) = d[1];
// 		float Qxz = rot(0, 2) = d[2];
// 		float Qyx = rot(1, 0) = d[3];
// 		float Qyy = rot(1, 1) = d[4];
// 		float Qyz = rot(1, 2) = d[5];
// 		float Qzx = rot(2, 0) = d[6];
// 		float Qzy = rot(2, 1) = d[7];
// 		float Qzz = rot(2, 2) = d[8];

// 		cif::matrix4x4<float> m({
// 			Qxx - Qyy - Qzz, Qyx + Qxy, Qzx + Qxz, Qzy - Qyz,
// 			Qyx + Qxy, Qyy - Qxx - Qzz, Qzy + Qyz, Qxz - Qzx,
// 			Qzx + Qxz, Qzy + Qyz, Qzz - Qxx - Qyy, Qyx - Qxy,
// 			Qzy - Qyz, Qxz - Qzx, Qyx - Qxy, Qxx + Qyy + Qzz
// 		});

// 		auto &&[ev, em] = cif::eigen(m * (1/3.0f), false);

// 		std::size_t bestJ = 0;
// 		float bestEV = -1;

// 		for (std::size_t j = 0; j < 4; ++j)
// 		{
// 			if (bestEV < ev[j])
// 			{
// 				bestEV = ev[j];
// 				bestJ = j;
// 			}
// 		}

// 		if (std::abs(bestEV - 1) > 0.01)
// 			continue; // not a rotation matrix

// 		auto q = normalize(cif::quaternion{
// 			static_cast<float>(em(bestJ, 3)),
// 			static_cast<float>(em(bestJ, 0)),
// 			static_cast<float>(em(bestJ, 1)),
// 			static_cast<float>(em(bestJ, 2)) });
		
// 		cif::point p1{ 1, 1, 1 };
// 		cif::point p2 = p1;
// 		p2.rotate(q);

// 		cif::point p3 = rot * p1;

// 		REQUIRE(p2.m_x == p3.m_x);
// 		REQUIRE(p2.m_y == p3.m_y);
// 		REQUIRE(p2.m_z == p3.m_z);
// 	}
// }

// --------------------------------------------------------------------

TEST_CASE("symm_1")
{
	cif::cell c(10, 10, 10);

	cif::point p{ 1, 1, 1 };

	cif::point f = fractional(p, c);

	REQUIRE_THAT(f.m_x, Catch::Matchers::WithinRel(0.1f, 0.01f));
	REQUIRE_THAT(f.m_y, Catch::Matchers::WithinRel(0.1f, 0.01f));
	REQUIRE_THAT(f.m_z, Catch::Matchers::WithinRel(0.1f, 0.01f));

	cif::point o = orthogonal(f, c);

	REQUIRE_THAT(o.m_x, Catch::Matchers::WithinRel(1.f, 0.01f));
	REQUIRE_THAT(o.m_y, Catch::Matchers::WithinRel(1.f, 0.01f));
	REQUIRE_THAT(o.m_z, Catch::Matchers::WithinRel(1.f, 0.01f));
}

TEST_CASE("symm_2")
{
	using namespace cif::literals;

	auto symop = "1_555"_symop;

	REQUIRE(symop.is_identity() == true);
}

TEST_CASE("symm_3")
{
	using namespace cif::literals;

	cif::spacegroup sg(18);

	REQUIRE(sg.size() == 4UL);
	REQUIRE(sg.get_name() == "P 21 21 2");
}

TEST_CASE("symm_4, *utf::tolerance(0.1f)")
{
	using namespace cif::literals;

	// based on 2b8h
	auto sg = cif::spacegroup(154); // p 32 2 1
	auto c = cif::cell(107.516, 107.516, 338.487, 90.00, 90.00, 120.00);
	
	cif::point a{   -8.688,  79.351, 10.439 }; // O6 NAG A 500
	cif::point b{  -35.356,  33.693, -3.236 }; // CG2 THR D 400
	cif::point sb(  -6.916,   79.34,   3.236); // 4_565 copy of b

	REQUIRE_THAT(distance(a, sg(a, c, "1_455"_symop)), Catch::Matchers::WithinRel(static_cast<float>(c.get_a()), 0.01f));
	REQUIRE_THAT(distance(a, sg(a, c, "1_545"_symop)), Catch::Matchers::WithinRel(static_cast<float>(c.get_b()), 0.01f));
	REQUIRE_THAT(distance(a, sg(a, c, "1_554"_symop)), Catch::Matchers::WithinRel(static_cast<float>(c.get_c()), 0.01f));

	auto sb2 = sg(b, c, "4_565"_symop);
	REQUIRE_THAT(sb.m_x, Catch::Matchers::WithinRel(sb2.m_x, 0.01f));
	REQUIRE_THAT(sb.m_y, Catch::Matchers::WithinRel(sb2.m_y, 0.01f));
	REQUIRE_THAT(sb.m_z, Catch::Matchers::WithinRel(sb2.m_z, 0.01f));

	REQUIRE_THAT(distance(a, sb2), Catch::Matchers::WithinRel(7.42f, 0.01f));	
}

// --------------------------------------------------------------------

TEST_CASE("symm_4wvp_1, *utf::tolerance(0.1f)")
{
	using namespace cif::literals;

	cif::file f(gTestDir / "4wvp.cif.gz");

	auto &db = f.front();
	cif::mm::structure s(db);

	cif::crystal c(db);

	cif::point p{ -78.722, 98.528,  11.994 };
	auto a = s.get_residue("A", 10, "").get_atom_by_atom_id("O");

	auto sp1 = c.symmetry_copy(a.get_location(), "2_565"_symop);
	REQUIRE_THAT(sp1.m_x, Catch::Matchers::WithinAbs(p.m_x, 0.5f));
	REQUIRE_THAT(sp1.m_y, Catch::Matchers::WithinAbs(p.m_y, 0.5f));
	REQUIRE_THAT(sp1.m_z, Catch::Matchers::WithinAbs(p.m_z, 0.5f));

	const auto &[d, sp2, so] = c.closest_symmetry_copy(p, a.get_location());

	REQUIRE(d < 1);

	REQUIRE_THAT(sp2.m_x, Catch::Matchers::WithinAbs(p.m_x, 0.5f));
	REQUIRE_THAT(sp2.m_y, Catch::Matchers::WithinAbs(p.m_y, 0.5f));
	REQUIRE_THAT(sp2.m_z, Catch::Matchers::WithinAbs(p.m_z, 0.5f));

}

TEST_CASE("symm_2bi3_1, *utf::tolerance(0.1f)")
{
	cif::file f(gTestDir / "2bi3.cif.gz");

	auto &db = f.front();
	cif::mm::structure s(db);

	cif::crystal c(db);

	auto struct_conn = db["struct_conn"];
	for (const auto &[
			asym1, seqid1, authseqid1, atomid1, symm1,
			asym2, seqid2, authseqid2, atomid2, symm2,
			dist] : struct_conn.find<
				std::string,int,std::string,std::string,std::string,
				std::string,int,std::string,std::string,std::string,
				float>(
			cif::key("ptnr1_symmetry") != "1_555" or cif::key("ptnr2_symmetry") != "1_555",
			"ptnr1_label_asym_id", "ptnr1_label_seq_id", "ptnr1_auth_seq_id", "ptnr1_label_atom_id", "ptnr1_symmetry", 
			"ptnr2_label_asym_id", "ptnr2_label_seq_id", "ptnr2_auth_seq_id", "ptnr2_label_atom_id", "ptnr2_symmetry", 
			"pdbx_dist_value"
		))
	{
		auto &r1 = s.get_residue(asym1, seqid1, authseqid1);
		auto &r2 = s.get_residue(asym2, seqid2, authseqid2);

		auto a1 = r1.get_atom_by_atom_id(atomid1);
		auto a2 = r2.get_atom_by_atom_id(atomid2);

		auto sa1 = c.symmetry_copy(a1.get_location(), cif::sym_op(symm1));
		auto sa2 = c.symmetry_copy(a2.get_location(), cif::sym_op(symm2));

		REQUIRE_THAT(cif::distance(sa1, sa2), Catch::Matchers::WithinAbs(dist, 0.5f));

		auto pa1 = a1.get_location();

		const auto &[d, p, so] = c.closest_symmetry_copy(pa1, a2.get_location());

		REQUIRE_THAT(p.m_x, Catch::Matchers::WithinAbs(sa2.m_x, 0.5f));
		REQUIRE_THAT(p.m_y, Catch::Matchers::WithinAbs(sa2.m_y, 0.5f));
		REQUIRE_THAT(p.m_z, Catch::Matchers::WithinAbs(sa2.m_z, 0.5f));

		REQUIRE_THAT(d, Catch::Matchers::WithinAbs(dist, 0.5f));
		REQUIRE(so.string() == symm2);
	}
}

TEST_CASE("symm_2bi3_1a, *utf::tolerance(0.1f)")
{
	using namespace cif::literals;

	cif::file f(gTestDir / "2bi3.cif.gz");

	auto &db = f.front();

	cif::crystal c(db);
	auto struct_conn = db["struct_conn"];
	auto atom_site = db["atom_site"];

	for (const auto &[
			asym1, seqid1, authseqid1, atomid1, symm1,
			asym2, seqid2, authseqid2, atomid2, symm2,
			dist] : struct_conn.find<
				std::string,std::optional<int>,std::string,std::string,std::string,
				std::string,std::optional<int>,std::string,std::string,std::string,
				float>(
			cif::key("ptnr1_symmetry") != "1_555" or cif::key("ptnr2_symmetry") != "1_555",
			"ptnr1_label_asym_id", "ptnr1_label_seq_id", "ptnr1_auth_seq_id", "ptnr1_label_atom_id", "ptnr1_symmetry", 
			"ptnr2_label_asym_id", "ptnr2_label_seq_id", "ptnr2_auth_seq_id", "ptnr2_label_atom_id", "ptnr2_symmetry", 
			"pdbx_dist_value"
		))
	{
		cif::point p1 = atom_site.find1<float,float,float>(
			"label_asym_id"_key == asym1 and "label_seq_id"_key == seqid1 and "auth_seq_id"_key == authseqid1 and "label_atom_id"_key == atomid1,
			"cartn_x", "cartn_y", "cartn_z");
		cif::point p2 = atom_site.find1<float,float,float>(
			"label_asym_id"_key == asym2 and "label_seq_id"_key == seqid2 and "auth_seq_id"_key == authseqid2 and "label_atom_id"_key == atomid2,
			"cartn_x", "cartn_y", "cartn_z");

		auto sa1 = c.symmetry_copy(p1, cif::sym_op(symm1));
		auto sa2 = c.symmetry_copy(p2, cif::sym_op(symm2));

		REQUIRE_THAT(cif::distance(sa1, sa2), Catch::Matchers::WithinAbs(dist, 0.5f));

		const auto &[d, p, so] = c.closest_symmetry_copy(p1, p2);

		REQUIRE_THAT(p.m_x, Catch::Matchers::WithinAbs(sa2.m_x, 0.5f));
		REQUIRE_THAT(p.m_y, Catch::Matchers::WithinAbs(sa2.m_y, 0.5f));
		REQUIRE_THAT(p.m_z, Catch::Matchers::WithinAbs(sa2.m_z, 0.5f));

		REQUIRE_THAT(d, Catch::Matchers::WithinAbs(dist, 0.5f));
		REQUIRE(so.string() == symm2);
	}
}

TEST_CASE("symm_3bwh_1, *utf::tolerance(0.1f)")
{
	cif::file f(gTestDir / "3bwh.cif.gz");

	auto &db = f.front();

	cif::crystal c(db);
	cif::mm::structure s(db);

	for (auto a1 : s.atoms())
	{
		for (auto a2 : s.atoms())
		{
			if (a1 == a2)
				continue;
			
			const auto&[ d, p, so ] = c.closest_symmetry_copy(a1.get_location(), a2.get_location());

			REQUIRE_THAT(d, Catch::Matchers::WithinAbs(distance(a1.get_location(), p), 0.5f));
		}
	}
}

TEST_CASE("volume_3bwh_1, *utf::tolerance(0.1f)")
{
	cif::file f(gTestDir / "1juh.cif.gz");

	auto &db = f.front();

	cif::crystal c(db);

	REQUIRE_THAT(c.get_cell().get_volume(), Catch::Matchers::WithinRel(741009.625f, 0.01f));
}
<|MERGE_RESOLUTION|>--- conflicted
+++ resolved
@@ -163,27 +163,17 @@
 
 	p.rotate(q);
 
-<<<<<<< HEAD
 	REQUIRE(std::abs(p.m_x - 1.f) < 0.01f);
 	REQUIRE(std::abs(p.m_y - 0.f) < 0.01f);
 	REQUIRE(std::abs(p.m_z - 1.f) < 0.01f);
 
 	a = cif::dihedral_angle(t[0], t[1], t[2], p);
 	REQUIRE(std::abs(a - 90.f) < 0.01f);
-=======
-	REQUIRE_THAT(std::abs(p.m_x), Catch::Matchers::WithinRel(1.f, 0.01f));
-	REQUIRE_THAT(std::abs(p.m_y), Catch::Matchers::WithinRel(0.f, 0.01f));
-	REQUIRE_THAT(std::abs(p.m_z), Catch::Matchers::WithinRel(1.f, 0.01f));
-
-	a = cif::dihedral_angle(t[0], t[1], t[2], p);
-	REQUIRE_THAT(std::abs(a), Catch::Matchers::WithinRel(90, 0.01f));
->>>>>>> d85ab93a
 
 	q = cif::construct_from_angle_axis(-90, axis);
 
 	p.rotate(q);
 
-<<<<<<< HEAD
 	REQUIRE(std::abs(p.m_x - 1.f) < 0.01f);
 	REQUIRE(std::abs(p.m_y - 1.f) < 0.01f);
 	REQUIRE(std::abs(p.m_z - 0.f) < 0.01f);
@@ -191,14 +181,6 @@
 	a = cif::dihedral_angle(t[0], t[1], t[2], p);
 	REQUIRE(std::abs(a - 0.f) < 0.01f);
 
-=======
-	REQUIRE_THAT(std::abs(p.m_x), Catch::Matchers::WithinRel(1.f, 0.01f));
-	REQUIRE_THAT(std::abs(p.m_y), Catch::Matchers::WithinRel(1.f, 0.01f));
-	REQUIRE_THAT(std::abs(p.m_z), Catch::Matchers::WithinRel(0.f, 0.01f));
-
-	a = cif::dihedral_angle(t[0], t[1], t[2], p);
-	REQUIRE_THAT(std::abs(a), Catch::Matchers::WithinRel(0.f, 0.01f));
->>>>>>> d85ab93a
 }
 
 TEST_CASE("dh_q_1")
